--- conflicted
+++ resolved
@@ -255,13 +255,9 @@
         embedding_config: Optional[EmbeddingConfig] = None,
         llm_config: Optional[LLMConfig] = None,
         # memory
-<<<<<<< HEAD
         memory: Memory = ChatMemory(human=get_human_text(DEFAULT_HUMAN), persona=get_human_text(DEFAULT_PERSONA)),
-=======
-        memory: BaseMemory = ChatMemory(human=get_human_text(DEFAULT_HUMAN), persona=get_human_text(DEFAULT_PERSONA)),
         # system prompt (can be templated)
-        system_prompt: Optional[str] = None,
->>>>>>> a0328158
+        system: Optional[str] = None,
         # tools
         tools: Optional[List[str]] = None,
         include_base_tools: Optional[bool] = True,
@@ -300,7 +296,7 @@
             "config": {
                 "name": name,
                 "preset": preset,
-                "system": system_prompt,
+                "system": system,
                 "persona": memory.memory["persona"].value,
                 "human": memory.memory["human"].value,
                 "function_names": tool_names,
@@ -667,15 +663,9 @@
         embedding_config: Optional[EmbeddingConfig] = None,
         llm_config: Optional[LLMConfig] = None,
         # memory
-<<<<<<< HEAD
         memory: Memory = ChatMemory(human=get_human_text(DEFAULT_HUMAN), persona=get_human_text(DEFAULT_PERSONA)),
         # system
         system: Optional[str] = None,
-=======
-        memory: BaseMemory = ChatMemory(human=get_human_text(DEFAULT_HUMAN), persona=get_human_text(DEFAULT_PERSONA)),
-        # system prompt (can be templated)
-        system_prompt: Optional[str] = None,
->>>>>>> a0328158
         # tools
         tools: Optional[List[str]] = None,
         include_base_tools: Optional[bool] = True,
@@ -714,16 +704,6 @@
                 embedding_config=embedding_config,
             ),
             user_id=self.user_id,
-<<<<<<< HEAD
-=======
-            name=name,
-            memory=memory,
-            system=system_prompt,
-            llm_config=llm_config,
-            embedding_config=embedding_config,
-            tools=tool_names,
-            metadata=metadata,
->>>>>>> a0328158
         )
         return agent_state
 
