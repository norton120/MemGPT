import time
import asyncio
import threading
from concurrent.futures import ThreadPoolExecutor
import uuid
<<<<<<< HEAD
from typing import Dict, List, Optional, Tuple, Union, TYPE_CHECKING, Any, Coroutine
=======
from typing import TYPE_CHECKING, Dict, List, Optional, Tuple, Union

>>>>>>> d60f3b3f
import httpx

from memgpt.config import MemGPTConfig
from memgpt.constants import BASE_TOOLS
from memgpt.data_sources.connectors import DataConnector
from memgpt.functions.functions import parse_source_code
from memgpt.log import get_logger
from memgpt.memory import get_memory_functions
from memgpt.schemas.agent import AgentState, CreateAgent, UpdateAgentState

# new schemas
from memgpt.schemas.block import (
    Block,
    CreateBlock,
    CreateHuman,
    CreatePersona,
    Human,
    Persona,
    UpdateBlock,
    UpdateHuman,
    UpdatePersona,
)
from memgpt.schemas.embedding_config import EmbeddingConfig

# new schemas
from memgpt.schemas.enums import JobStatus
from memgpt.schemas.job import Job
from memgpt.schemas.llm_config import LLMConfig
from memgpt.schemas.memgpt_request import MemGPTRequest
from memgpt.schemas.memgpt_response import MemGPTResponse
from memgpt.schemas.memory import (
    ArchivalMemorySummary,
    BlockChatMemory,
    Memory,
    RecallMemorySummary,
)
from memgpt.schemas.message import Message, MessageCreate
from memgpt.schemas.passage import Passage
from memgpt.schemas.source import Source, SourceCreate, SourceUpdate
from memgpt.schemas.tool import Tool, ToolCreate, ToolUpdate
from memgpt.server.rest_api.interface import QueuingInterface
from memgpt.server.schemas.config import ConfigResponse

# This is a hack for now, should be using new schemas
from memgpt.server.schemas.humans import ListHumansResponse
from memgpt.server.schemas.personas import ListPersonasResponse
from memgpt.server.server import SyncServer
from memgpt.settings import settings
from memgpt.utils import get_human_text, get_persona_text

if TYPE_CHECKING:
    from httpx import ASGITransport, WSGITransport

logger = get_logger(__name__)


def create_client(
    base_url: Optional[str] = None,
    token: Optional[str] = None,
    config: Optional[MemGPTConfig] = None,
    app: Optional[str] = None,
    debug: Optional[bool] = False,
) -> Union["RESTClient", "LocalClient"]:
    """factory method to create either a local or rest api enabled client.
    _TODO: link to docs on the difference between the two._

    base_url: str if provided, the url to the rest api server
    token: str if provided, the token to authenticate to the rest api server
    config: MemGPTConfig if provided, the configuration settings to use for the local client
    app: str if provided an ASGI compliant application to use instead of an actual http call. used for testing hook.
    """
    if base_url:
        return RESTClient(base_url=base_url, token=token, debug=debug, app=app)
    return LocalClient(config=config, debug=debug)


class AbstractClient(object):
    def __init__(
        self,
        auto_save: bool = False,
        debug: bool = False,
    ):
        self.auto_save = auto_save
        self.debug = debug

    # agents

    def list_agents(self):
        """List all agents associated with a given user."""
        raise NotImplementedError

    def agent_exists(self, agent_id: Optional[str] = None) -> bool:
        """Check if an agent with the specified ID or name exists."""
        raise NotImplementedError

    def create_agent(
        self,
        name: Optional[str] = None,
        preset: Optional[str] = None,
        persona: Optional[str] = None,
        human: Optional[str] = None,
        embedding_config: Optional[EmbeddingConfig] = None,
        llm_config: Optional[LLMConfig] = None,
        memory: Optional[Memory] = None,
    ) -> AgentState:
        """Create a new agent with the specified configuration."""
        raise NotImplementedError

    def rename_agent(self, agent_id: str, new_name: str):
        """Rename the agent."""
        raise NotImplementedError

    def delete_agent(self, agent_id: str):
        """Delete the agent."""
        raise NotImplementedError

    def get_agent(self, agent_id: Optional[str] = None, agent_name: Optional[str] = None) -> AgentState:
        raise NotImplementedError

    # memory

    def get_in_context_memory(self, agent_id: str) -> Dict:
        raise NotImplementedError

    def update_in_context_memory(self, agent_id: str, section: str, value: Union[List[str], str]) -> Memory:
        raise NotImplementedError

    # agent interactions

    def user_message(self, agent_id: str, message: str) -> Union[List[Dict], Tuple[List[Dict], int]]:
        raise NotImplementedError

    def save(self):
        raise NotImplementedError

    # archival memory

    def get_archival_memory(self, agent_id: str, before: Optional[str] = None, after: Optional[str] = None, limit: Optional[int] = 1000):
        """Paginated get for the archival memory for an agent"""
        raise NotImplementedError

    def insert_archival_memory(self, agent_id: str, memory: str):
        """Insert archival memory into the agent."""
        raise NotImplementedError

    def delete_archival_memory(self, agent_id: str, memory_id: str):
        """Delete archival memory from the agent."""
        raise NotImplementedError

    # messages (recall memory)

    def get_messages(self, agent_id: str, before: Optional[str] = None, after: Optional[str] = None, limit: Optional[int] = 1000):
        """Get messages for the agent."""
        raise NotImplementedError

    def send_message(self, agent_id: str, message: str, role: str, stream: Optional[bool] = False):
        """Send a message to the agent."""
        raise NotImplementedError

    # humans / personas

    def list_humans(self):
        """List all humans."""
        raise NotImplementedError

    def create_human(self, name: str, text: str):
        """Create a human."""
        raise NotImplementedError

    def list_personas(self):
        """List all personas."""
        raise NotImplementedError

    def create_persona(self, name: str, text: str):
        """Create a persona."""
        raise NotImplementedError

    # tools

    def list_tools(self):
        """List all tools."""
        raise NotImplementedError

    # data sources

    def create_source(self, name: str) -> Source:
        raise NotImplementedError

    def delete_source(self, source_id: str):
        raise NotImplementedError

    def get_source(self, source_id: str) -> Source:
        raise NotImplementedError

    def get_source_id(self, source_name: str) -> str:
        raise NotImplementedError

    def attach_source_to_agent(self, agent_id: str, source_id: Optional[str] = None, source_name: Optional[str] = None):
        raise NotImplementedError

    def detach_source_from_agent(self, agent_id: str, source_id: Optional[str] = None, source_name: Optional[str] = None):
        raise NotImplementedError

    def list_sources(self) -> List[Source]:
        raise NotImplementedError

    def list_attached_sources(self, agent_id: str) -> List[Source]:
        raise NotImplementedError

    def update_source(self, source_id: str, name: Optional[str] = None) -> Source:
        raise NotImplementedError

    # server configuration commands

    def list_models(self):
        """List all models."""
        raise NotImplementedError

    def get_config(self):
        """Get server config"""
        raise NotImplementedError


class RESTClient(AbstractClient):

    httpx_client: "httpx.Client"

    def __init__(
        self,
        base_url: str,
        token: str,
        debug: bool = False,
        app: Optional[Union["WSGITransport", "ASGITransport"]] = None,
    ):
        super().__init__(debug=debug)
        httpx_client_args = {
            "headers": {"accept": "application/json", "authorization": f"Bearer {token}"},
            "base_url": base_url,
        }
        if app:
            logger.warning("Using supplied WSGI or ASGI app for RESTClient")
            httpx_client_args["app"] = app

        self.httpx_client = httpx.AsyncClient(**httpx_client_args)

    def run_sync(self, coroutine:Coroutine) -> Any:
        """converts the api calls to sync for sync use
        https://stackoverflow.com/questions/55647753/call-async-function-from-sync-function-while-the-synchronous-function-continues
        """

        def run_in_new_loop():
            new_loop = asyncio.new_event_loop()
            asyncio.set_event_loop(new_loop)
            try:
                return new_loop.run_until_complete(coroutine)
            finally:
                new_loop.close()
        try:
            loop = asyncio.get_running_loop()
            if not threading.current_thread() is threading.main_thread():
                return asyncio.run_coroutine_threadsafe(coroutine, loop).result()
            if not loop.is_running():
                return loop.run_until_complete(coroutine)
            else:
                with ThreadPoolExecutor() as pool:
                    future = pool.submit(run_in_new_loop)
                    return future.result(timeout=30.0)
        except RuntimeError:
            return asyncio.run(coroutine)



    def list_agents(self) -> List[AgentState]:
        response = self.run_sync(self.httpx_client.get("/agents/"))
        return response.json()

    def agent_exists(self, agent_id: Optional[str] = None, agent_name: Optional[str] = None) -> bool:
        response = self.run_sync(self.httpx_client.get("/agents/"))
        if response.status_code != 200:
            raise ValueError(f"Failed to list agents: {response.text}")
        for agent in response.json():
            if agent_id and agent["id"] == agent_id:
                return True
            if agent_name and agent["name"] == agent_name:
                return True
        return False

    def get_tool(self, tool_name: str):
        response = self.httpx_client.get(f"/tools/{tool_name}/")
        if response.status_code != 200:
            raise ValueError(f"Failed to get tool: {response.text}")
        return Tool(**response.json())

    def create_agent(
        self,
        name: Optional[str] = None,
        # model configs
        embedding_config: Optional[EmbeddingConfig] = None,
        llm_config: Optional[LLMConfig] = None,
        # memory
        memory: Memory = BlockChatMemory(
            blocks=[
                Block(name="human block", value=get_human_text(settings.human), label="human"),
                Block(name="persona block", value=get_persona_text(settings.persona), label="persona"),
            ]
        ),
        # tools
        tools: Optional[List[str]] = None,
        include_base_tools: Optional[bool] = True,
        metadata: Optional[Dict] = {"human:": settings.human, "persona": settings.persona},
        description: Optional[str] = None,
    ) -> AgentState:
        """
        Create an agent

        Args:
            name (str): Name of the agent
            tools (List[str]): List of tools (by name) to attach to the agent
            include_base_tools (bool): Whether to include base tools (default: `True`)

        Returns:
            agent_state (AgentState): State of the the created agent.
        """
        tool_names = []
        if tools:
            tool_names += tools
        if include_base_tools:
            tool_names += BASE_TOOLS

        # TODO: why is this here?
        # add memory tools
        # memory_functions = get_memory_functions(memory)
        # for func_name, func in memory_functions.items():
        #     tool = self.run_sync(self.create_tool(func, name=func_name, tags=["memory", "memgpt-base"], update=True))
        #     tool_names.append(tool.name)

        request = CreateAgent(
            name=name,
            description=description,
            metadata_=metadata,
            memory=memory,
            tools=tool_names,
            llm_config=llm_config,
            embedding_config=embedding_config,
        )


        response = self.run_sync(self.httpx_client.post("/agents/", json=request.model_dump(exclude_none=True)))
        if response.status_code != 200:
            raise ValueError(f"Status {response.status_code} - Failed to create agent: {response.text}")

        return AgentState(**response.json())

<<<<<<< HEAD

    def rename_agent(self, agent_id: str, new_name: str):
        response = self.run_sync(self.httpx_client.patch(f"/agents/{agent_id}/rename/", json={"agent_name": new_name}))
=======
    async def rename_agent(self, agent_id: str, new_name: str):
        response = await self.httpx_client.patch(f"/agents/{agent_id}/rename/", json={"agent_name": new_name})
>>>>>>> d60f3b3f
        assert response.status_code == 200, f"Failed to rename agent: {response.text}"

        return AgentState(**response.json())

    def update_agent(
        self,
        agent_id: str,
        name: Optional[str] = None,
        description: Optional[str] = None,
        system: Optional[str] = None,
        tools: Optional[List[str]] = None,
        metadata: Optional[Dict] = None,
        llm_config: Optional[LLMConfig] = None,
        embedding_config: Optional[EmbeddingConfig] = None,
        message_ids: Optional[List[str]] = None,
        memory: Optional[Memory] = None,
    ):
        request = UpdateAgentState(
            id=agent_id,
            name=name,
            system=system,
            tools=tools,
            description=description,
            metadata_=metadata,
            llm_config=llm_config,
            embedding_config=embedding_config,
            message_ids=message_ids,
            memory=memory,
        )
        response = self.run_sync(self.httpx_client.post(f"/agents/{agent_id}", json=request.model_dump(exclude_none=True)))
        if response.status_code != 200:
            raise ValueError(f"Failed to update agent: {response.text}")
        return AgentState(**response.json())

    # def rename_agent(self, agent_id: str, new_name: str):
    #     return self.update_agent(agent_id, name=new_name)

    def delete_agent(self, agent_id: str):
        """Delete the agent."""
        response = self.run_sync(self.httpx_client.delete(f"/agents/{agent_id}"))
        assert response.status_code == 200, f"Failed to delete agent: {response.text}"

    def get_agent(self, agent_id: Optional[str] = None, agent_name: Optional[str] = None) -> AgentState:
        response = self.run_sync(self.httpx_client.get(f"/agents/{agent_id}/config/"))
        # TODO: this should be a 404 without details, don't share failed response with a bad actor
        assert response.status_code == 200, f"Failed to get agent: {response.text}"

        return AgentState(**response.json())

    # memory
    def get_agent_memory(self, agent_id: uuid.UUID) -> Memory:
        response = self.run_sync(self.httpx_client.get(f"/agents/{agent_id}/memory/"))
        return Memory(**response.json())

    def update_agent_core_memory(self, agent_id: str, new_memory_contents: Dict) -> Memory:
        response = self.run_sync(self.httpx_client.post(f"/agents/{agent_id}/memory/", json=new_memory_contents))
        return Memory(**response.json())

    def get_in_context_memory(self, agent_id: uuid.UUID) -> Memory:
        response = self.run_sync(self.httpx_client.get(f"/agents/{agent_id}/memory/"))
        if response.status_code != 200:
            raise ValueError(f"Failed to get in-context memory: {response.text}")
        return Memory(**response.json())

    def update_in_context_memory(self, agent_id: str, section: str, value: Union[List[str], str]) -> Memory:
        memory_update_dict = {section: value}
        response = self.run_sync(self.httpx_client.post(f"/agents/{agent_id}/memory/", json=memory_update_dict))
        if response.status_code != 200:
            raise ValueError(f"Failed to update in-context memory: {response.text}")
        return Memory(**response.json())

    def get_archival_memory_summary(self, agent_id: str) -> ArchivalMemorySummary:
        response = self.run_sync(self.httpx_client.get(f"/agents/{agent_id}/memory/archival/"))
        if response.status_code != 200:
            raise ValueError(f"Failed to get archival memory summary: {response.text}")
        return ArchivalMemorySummary(**response.json())

    def get_recall_memory_summary(self, agent_id: str) -> RecallMemorySummary:
        response = self.run_sync(self.httpx_client.get(f"/agents/{agent_id}/memory/recall/"))
        if response.status_code != 200:
            raise ValueError(f"Failed to get recall memory summary: {response.text}")
        return RecallMemorySummary(**response.json())

    def get_in_context_messages(self, agent_id: str) -> List[Message]:
        response = self.run_sync(self.httpx_client.get(f"/agents/{agent_id}/memory/messages/"))
        if response.status_code != 200:
            raise ValueError(f"Failed to get in-context messages: {response.text}")
        return [Message(**message) for message in response.json()]

    # agent interactions

    def user_message(self, agent_id: str, message: str) -> MemGPTResponse:
        return self.run_sync(self.send_message(agent_id, message, role="user"))

    def run_command(self, agent_id: str, command: str) -> Union[Message, str, None]:
        response = self.run_sync(self.httpx_client.post(f"/agents/{agent_id}/command/", json={"command": command}))
        return Message(**response.json())

    def save(self):
        raise NotImplementedError

    # archival memory
    def get_archival_memory(
        self, agent_id: str, before: Optional[str] = None, after: Optional[str] = None, limit: Optional[int] = 1000
    ) -> List[Passage]:
        """Paginated get for the archival memory for an agent"""
        params = {"limit": limit}
        if before:
            params["before"] = str(before)
        if after:
            params["after"] = str(after)
        response = self.run_sync(self.httpx_client.get(f"/agents/{agent_id}/archival/", params=params))
        assert response.status_code == 200, f"Failed to get archival memory: {response.text}"
        return [Passage(**passage) for passage in response.json()]

    def insert_archival_memory(self, agent_id: uuid.UUID, memory: str) -> List[Passage]:
        response = self.run_sync(self.httpx_client.post(f"/agents/{agent_id}/archival/{memory}/"))
        if response.status_code != 200:
            raise ValueError(f"Failed to insert archival memory: {response.text}")
        return [Passage(**passage) for passage in response.json()]

    def delete_archival_memory(self, agent_id: uuid.UUID, memory_id: uuid.UUID):
        response = self.run_sync(self.httpx_client.delete(f"/agents/{agent_id}/archival/?id={memory_id}"))
        assert response.status_code == 200, f"Failed to delete archival memory: {response.text}"

    # messages (recall memory)
    def get_messages(
        self, agent_id: str, before: Optional[str] = None, after: Optional[str] = None, limit: Optional[int] = 1000
    ) -> MemGPTResponse:
        params = {"before": before, "after": after, "limit": limit}
        response = self.run_sync(self.httpx_client.get(f"/agents/{agent_id}/messages-cursor/", params=params))
        if response.status_code != 200:
            raise ValueError(f"Failed to get messages: {response.text}")
        return [Message(**message) for message in response.json()]

<<<<<<< HEAD
    def send_message(self, agent_id: str, message: str, role: str, stream: Optional[bool] = False) -> MemGPTResponse:
        request = MemGPTRequest(messages=[MessageCreate(text=message, role=role)], run_async=False, stream_steps=stream, stream_tokens=stream)
        response = self.run_sync(self.httpx_client.post(f"/agents/{agent_id}/messages", json=request.model_dump(exclude_none=True)))
=======
    async def send_message(self, agent_id: str, message: str, role: str, stream: Optional[bool] = False) -> MemGPTResponse:
        request = MemGPTRequest(
            messages=[MessageCreate(text=message, role=role)], run_async=False, stream_steps=stream, stream_tokens=stream
        )
        response = await self.httpx_client.post(f"/agents/{agent_id}/messages", json=request.model_dump(exclude_none=True))
>>>>>>> d60f3b3f
        if response.status_code != 200:
            raise ValueError(f"Failed to send message: {response.text}")
        return MemGPTResponse(**response.json())

    # humans / personas
    def list_humans(self) -> ListHumansResponse:
        response = self.run_sync(self.httpx_client.get("/humans/"))
        return ListHumansResponse(**response.json())

    def create_human(self, name: str, human: str) -> Human:
        data = {"name": name, "text": human}
        response = self.run_sync(self.httpx_client.post("/humans/", json=data))
        return Human(**response.json())

    def list_blocks(self, label: Optional[str] = None, templates_only: Optional[bool] = True) -> List[Block]:
        params = {"label": label, "templates_only": templates_only}
        response = self.run_sync(self.httpx_client.get(f"/blocks/", params=params))
        if response.status_code != 200:
            raise ValueError(f"Failed to list blocks: {response.text}")

        match label:
            case "human":
                Schema = Human
            case "persona":
                Schema = Persona
            case _:
                Schema = Block

        return [Schema(**block) for block in response.json()]

    def list_personas(self) -> ListPersonasResponse:
        response = self.run_sync(self.httpx_client.get("/persona/"))
        return ListPersonasResponse(**response.json())

    def create_persona(self, name: str, persona: str) -> Persona:
        data = {"name": name, "text": persona}
        response = self.run_sync(self.httpx_client.post("/personas/", json=data))
        return Persona(**response.json())

    def create_block(self, label: str, name: str, text: str) -> Block:
        request = CreateBlock(label=label, name=name, value=text)
        response = self.run_sync(self.httpx_client.post(f"/blocks/", json=request.model_dump()))
        if response.status_code != 200:
            raise ValueError(f"Failed to create block: {response.text}")
        match label:
            case "human":
                Schema = Human
            case "persona":
                Schema = Persona
            case _:
                Schema = Block

        return Schema(**response.json())

    def update_block(self, block_id: str, name: Optional[str] = None, text: Optional[str] = None) -> Block:
        request = UpdateBlock(id=block_id, name=name, value=text)
        response = self.run_sync(self.httpx.post(f"{self.base_url}/api/blocks/{block_id}", json=request.model_dump()))
        if response.status_code != 200:
            raise ValueError(f"Failed to update block: {response.text}")
        return Block(**response.json())

    def get_block(self, block_id: str) -> Block:
        response = self.run_sync(self.httpx.get(f"{self.base_url}/api/blocks/{block_id}"))
        if response.status_code == 404:
            return None
        elif response.status_code != 200:
            raise ValueError(f"Failed to get persona: {response.text}")
        return Persona(**response.json())

    def get_human(self, name: str) -> Human:
        response = self.run_sync(self.httpx_client.get("/humans/{name}/"))
        if response.status_code == 404:
            return None
        return Human(**response.json())

    def get_block(self, block_id: str) -> Block:
        response = self.run_sync(self.httpx_client.get(f"/blocks/{block_id}/"))
        if response.status_code != 200:
            raise ValueError(f"Failed to get block: {response.text}")
        return Block(**response.json())

    def get_block_id(self, name: str, label: str) -> str:
        params = {"name": name, "label": label}
        response = self.run_sync(self.httpx_client.get(f"/blocks/", params=params))
        if response.status_code != 200:
            raise ValueError(f"Failed to get block ID: {response.text}")
        blocks = [Block(**block) for block in response.json()]
        if not blocks:
            return None
        if len(blocks) > 1:
            raise ValueError(f"Multiple blocks found with name {name} and label {label}")
        return blocks[0].id

    def delete_block(self, id: str) -> Block:
        response = self.run_sync(self.httpx_client.delete(f"/blocks/{id}/"))
        assert response.status_code == 200, f"Failed to delete block: {response.text}"
        if response.status_code != 200:
            raise ValueError(f"Failed to delete block: {response.text}")
        return Block(**response.json())

    def list_humans(self):
        blocks = self.run_sync(self.list_blocks(label="human"))
        return [Human(**block.model_dump()) for block in blocks]

    def create_human(self, name: str, text: str) -> Human:
        return self.run_sync(self.create_block(label="human", name=name, text=text))

    def update_human(self, human_id: str, name: Optional[str] = None, text: Optional[str] = None) -> Human:
        request = UpdateHuman(id=human_id, name=name, value=text)
        response = self.run_sync(self.httpx_client.post(f"/blocks/{human_id}", json=request.model_dump()))
        if response.status_code != 200:
            raise ValueError(f"Failed to update human: {response.text}")
        return Human(**response.json())

    def list_personas(self):
        blocks = self.run_sync(self.list_blocks(label="persona"))
        return [Persona(**block.model_dump()) for block in blocks]

    def create_persona(self, name: str, text: str) -> Persona:
        return self.run_sync(self.create_block(label="persona", name=name, text=text))

    def update_persona(self, persona_id: str, name: Optional[str] = None, text: Optional[str] = None) -> Persona:
        request = UpdatePersona(id=persona_id, name=name, value=text)
        response = self.run_sync(self.httpx_client.post(f"/blocks/{persona_id}/", json=request.model_dump()))
        if response.status_code != 200:
            raise ValueError(f"Failed to update persona: {response.text}")
        return Persona(**response.json())

    def get_persona(self, persona_id: str) -> Persona:
        return self.run_sync(self.get_block(persona_id))

    def get_persona_id(self, name: str) -> str:
        return self.run_sync(self.get_block_id(name, "persona"))

    def delete_persona(self, persona_id: str) -> Persona:
        return self.run_sync(self.delete_block(persona_id))

    def get_human(self, human_id: str) -> Human:
        return self.run_sync(self.get_block(human_id))

    def get_human_id(self, name: str) -> str:
        return self.run_sync(self.get_block_id(name, "human"))

    def delete_human(self, human_id: str) -> Human:
        return self.run_sync(self.delete_block(human_id))

    # sources
    def list_sources(self) -> List[Source]:
        """List loaded sources"""
        response = self.run_sync(self.httpx_client.get("/sources/"))
        response_json = response.json()
        return [i for i in response_json["sources"]]

    def delete_source(self, source_id: str):
        """Delete a source and associated data (including attached to agents)"""
        response = self.run_sync(self.httpx_client.delete(f"/sources/{source_id}/"))
        assert response.status_code == 200, f"Failed to delete source: {response.text}"

    def get_job(self, job_id: str) -> Job:
        response = self.httpx_client.get(f"/jobs/{job_id}")
        if response.status_code != 200:
            raise ValueError(f"Failed to get job: {response.text}")
        return Job(**response.json())

    def list_jobs(self):
        response = self.run_sync(self.httpx_client.get(f"/jobs"))
        return [Job(**job) for job in response.json()]

    def list_active_jobs(self):
        response = self.run_sync(self.httpx_client.get(f"{self.base_url}/jobs/active"))
        return [Job(**job) for job in response.json()]

    def load_file_into_source(self, filename: str, source_id: str, blocking=True):
        """Load {filename} and insert into source"""
        files = {"file": open(filename, "rb")}

        # create job
        response = self.run_sync(self.httpx_client.post(f"/sources/{source_id}/upload/", files=files))
        if response.status_code != 200:
            raise ValueError(f"Failed to upload file to source: {response.text}")

        job = Job(**response.json())
        if blocking:
            # wait until job is completed
            while True:
                job = self.run_sync(self.get_job(job.id))
                if job.status == JobStatus.completed:
                    break
                elif job.status == JobStatus.failed:
                    raise ValueError(f"Job failed: {job.metadata}")
                time.sleep(1)
        return job

    def create_source(self, name: str) -> Source:
        """Create a new source"""
        payload = {"name": name}
        response = self.run_sync(self.httpx_client.post("/sources/", json=payload))
        response_json = response.json()
        return Source(**response_json)

    def list_attached_sources(self, agent_id: str) -> List[Source]:
        response = self.run_sync(self.httpx_client.get(f"/agents/{agent_id}/sources"))
        if response.status_code != 200:
            raise ValueError(f"Failed to list attached sources: {response.text}")
        return [Source(**source) for source in response.json()]

    def update_source(self, source_id: str, name: Optional[str] = None) -> Source:
        request = SourceUpdate(id=source_id, name=name)
        response = self.run_sync(self.httpx_client.post(f"/sources/{source_id}", json=request.model_dump(exclude_none=True)))
        if response.status_code != 200:
            raise ValueError(f"Failed to update source: {response.text}")
        return Source(**response.json())

    def attach_source_to_agent(self, source_id: str, agent_id: str):
        """Attach a source to an agent"""
        params = {"agent_id": agent_id}
        response = self.run_sync(self.httpx_client.post(f"/sources/{source_id}/attach/", params=params))
        assert response.status_code == 200, f"Failed to attach source to agent: {response.text}"

    def detach_source(self, source_id: str, agent_id: str):
        """Detach a source from an agent"""
        params = {"agent_id": str(agent_id)}
        response = self.run_sync(self.httpx_client.post(f"/sources/{source_id}/detach/", params=params))
        assert response.status_code == 200, f"Failed to detach source from agent: {response.text}"

    # server configuration commands
    def list_models(self) -> List[LLMConfig]:
        response = self.run_sync(self.httpx_client.get("/models/"))
        return response.json()

    def get_config(self) -> ConfigResponse:
        response = self.run_sync(self.httpx_client.get("/config/"))
        return ConfigResponse(**response.json())

    # tools
    def get_tool_id(self, tool_name: str):
        response = self.run_sync(self.httpx_client.get(f"/tools/name/{tool_name}/"))
        if response.status_code == 404:
            return None
        elif response.status_code != 200:
            raise ValueError(f"Failed to get tool: {response.text}")
        return response.json()

    def create_tool(
        self,
        func,
        name: Optional[str] = None,
        update: Optional[bool] = True,  # TODO: actually use this
        tags: Optional[List[str]] = None,
    ) -> Tool:
        """
        Create a tool.

        Args:
            func (callable): The function to create a tool for.
            tags (Optional[List[str]], optional): Tags for the tool. Defaults to None.
            update (bool, optional): Update the tool if it already exists. Defaults to True.

        Returns:
            tool (ToolModel): The created tool.
        """

        # TODO: check if tool already exists
        # TODO: how to load modules?
        # parse source code/schema
        source_code = parse_source_code(func)
        source_type = "python"
        tool_name = json_schema["name"]

        assert name is None or name == tool_name, f"Tool name {name} does not match schema name {tool_name}"

        # make REST request
        request = ToolCreate(source_type=source_type, source_code=source_code, name=tool_name, json_schema=json_schema, tags=tags)
<<<<<<< HEAD
        response = self.run_sync(self.httpx_client.post("/tools/"),
                                                json=request.model_dump(exclude_none=True),
                                                params={"update": update},
                                                )
=======
        response = await self.httpx_client.post(
            "/tools/",
            json=request.model_dump(exclude_none=True),
            params={"update": update},
        )
>>>>>>> d60f3b3f
        if response.status_code != 200:
            raise ValueError(f"Failed to create tool: {response.text}")
        return Tool(**response.json())

    def update_tool(
        self,
        id: str,
        name: Optional[str] = None,
        func: Optional[callable] = None,
        tags: Optional[List[str]] = None,
    ) -> Tool:
        """
        Update existing tool

        Args:
            id (str): Unique ID for tool

        Returns:
            tool (Tool): Updated tool object

        """
        if func:
            source_code = parse_source_code(func)
        else:
            source_code = None

        source_type = "python"

        request = ToolUpdate(id=id, source_type=source_type, source_code=source_code, tags=tags, json_schema=json_schema, name=tool_name)
        response = self.run_sync(self.httpx_client.post(f"/tools/{id}/", json=request.model_dump()))
        if response.status_code != 200:
            raise ValueError(f"Failed to update tool: {response.text}")
        return Tool(**response.json())

    def list_tools(self) -> List[Tool]:
        response = self.run_sync(self.httpx_client.get("/tools/"))
        if response.status_code != 200:
            raise ValueError(f"Failed to list tools: {response.text}")
        return [Tool(**tool) for tool in response.json()]

    def delete_tool(self, name: str):
        response = self.run_sync(self.httpx_client.delete(f"/tools/{name}/"))
        if response.status_code != 200:
            raise ValueError(f"Failed to delete tool: {response.text}")

    def get_tool(self, name: str):
        response = self.run_sync(self.httpx_client.get(f"/tools/{name}/"))
        if response.status_code == 404:
            return None
        elif response.status_code != 200:
            raise ValueError(f"Failed to get tool: {response.text}")
        return Tool(**response.json())


class LocalClient(AbstractClient):
    def __init__(
        self,
        auto_save: bool = False,
        user_id: Optional[str] = None,
        debug: bool = False,
        config: "MemGPTConfig" = None,
    ):
        """
        Initializes a new instance of Client class.
        :param auto_save: indicates whether to automatically save after every message.
        :param quickstart: allows running quickstart on client init.
        :param config: optional config settings to apply after quickstart
        :param debug: indicates whether to display debug messages.
        """
        self.auto_save = auto_save

        self.interface = QueuingInterface(debug=debug)
        self.server = SyncServer(default_interface_factory=lambda: self.interface)

        if user_id:
            self.user_id = user_id
        else:
            self.user_id = self.server.get_user_default()._id

    # agents

    def list_agents(self) -> List[AgentState]:
        return self.server.list_agents()

    def agent_exists(self, agent_id: Optional[str] = None, agent_name: Optional[str] = None) -> bool:
        if not (agent_id or agent_name):
            raise ValueError(f"Either agent_id or agent_name must be provided")
        if agent_id and agent_name:
            raise ValueError(f"Only one of agent_id or agent_name can be provided")
        existing = self.list_agents()
        if agent_id:
            return str(agent_id) in [str(agent.id) for agent in existing]
        else:
            return agent_name in [str(agent.name) for agent in existing]

    def create_agent(
        self,
        name: Optional[str] = None,
        # model configs
        embedding_config: Optional[EmbeddingConfig] = None,
        llm_config: Optional[LLMConfig] = None,
        # memory
        memory: Memory = BlockChatMemory(
            blocks=[
                Block(name="human block", value=get_human_text(settings.human), label="human"),
                Block(name="persona block", value=get_persona_text(settings.persona), label="persona"),
            ]
        ),
        # system
        system: Optional[str] = None,
        # tools
        tools: Optional[List[str]] = None,
        include_base_tools: Optional[bool] = True,
        # metadata
        metadata: Optional[Dict] = {"human:": settings.human, "persona": settings.persona},
        description: Optional[str] = None,
    ) -> AgentState:
        if name and self.agent_exists(agent_name=name):
            raise ValueError(f"Agent with name {name} already exists (user_id={self.user_id})")

        # construct list of tools
        tool_names = []
        if tools:
            tool_names += tools
        if include_base_tools:
            tool_names += BASE_TOOLS

        # add memory tools
        memory_functions = get_memory_functions(memory)
        for func_name, func in memory_functions.items():
            tool = self.create_tool(func, name=func_name, tags=["memory", "memgpt-base"], update=True)
            tool_names.append(tool.name)

        self.interface.clear()

        # create agent
        agent_state = self.server.create_agent(
            CreateAgent(
                name=name,
                description=description,
                metadata_=metadata,
                memory=memory,
                tools=tool_names,
                system=system,
                llm_config=llm_config,
                embedding_config=embedding_config,
            ),
            user_id=self.user_id,
        )
        return agent_state

    def update_agent(
        self,
        agent_id: str,
        name: Optional[str] = None,
        description: Optional[str] = None,
        system: Optional[str] = None,
        tools: Optional[List[str]] = None,
        metadata: Optional[Dict] = None,
        llm_config: Optional[LLMConfig] = None,
        embedding_config: Optional[EmbeddingConfig] = None,
        message_ids: Optional[List[str]] = None,
        memory: Optional[Memory] = None,
    ):
        self.interface.clear()
        agent_state = self.server.update_agent(
            UpdateAgentState(
                id=agent_id,
                name=name,
                system=system,
                tools=tools,
                description=description,
                metadata_=metadata,
                llm_config=llm_config,
                embedding_config=embedding_config,
                message_ids=message_ids,
                memory=memory,
            ),
            user_id=self.user_id,
        )
        return agent_state

    def rename_agent(self, agent_id: str, new_name: str):
        return self.update_agent(agent_id, name=new_name)

    def delete_agent(self, agent_id: str):
        self.server.delete_agent(user_id=self.user_id, agent_id=agent_id)

    def get_agent(self, agent_id: str) -> AgentState:
        # TODO: include agent_name
        self.interface.clear()
        return self.server.get_agent_state(user_id=self.user_id, agent_id=agent_id)

    def get_agent_id(self, agent_name: str) -> AgentState:
        self.interface.clear()
        assert agent_name, f"Agent name must be provided"
        return self.server.get_agent_id(name=agent_name, user_id=self.user_id)

    # memory
    def get_in_context_memory(self, agent_id: str) -> Memory:
        memory = self.server.get_agent_memory(agent_id=agent_id)
        return memory

    def update_in_context_memory(self, agent_id: str, section: str, value: Union[List[str], str]) -> Memory:
        # TODO: implement this (not sure what it should look like)
        memory = self.server.update_agent_core_memory(user_id=self.user_id, agent_id=agent_id, new_memory_contents={section: value})
        return memory

    def get_archival_memory_summary(self, agent_id: str) -> ArchivalMemorySummary:
        return self.server.get_archival_memory_summary(agent_id=agent_id)

    def get_recall_memory_summary(self, agent_id: str) -> RecallMemorySummary:
        return self.server.get_recall_memory_summary(agent_id=agent_id)

    def get_in_context_messages(self, agent_id: str) -> List[Message]:
        return self.server.get_in_context_messages(agent_id=agent_id)

    # agent interactions

    def send_message(
        self,
        message: str,
        role: str,
        agent_id: Optional[str] = None,
        agent_name: Optional[str] = None,
        stream: Optional[bool] = False,
    ) -> MemGPTResponse:
        if not agent_id:
            assert agent_name, f"Either agent_id or agent_name must be provided"
            raise NotImplementedError
            # agent_state = self.get_agent(agent_name=agent_name)
            # agent_id = agent_state.id
        agent_state = self.get_agent(agent_id=agent_id)

        if stream:
            # TODO: implement streaming with stream=True/False
            raise NotImplementedError
        self.interface.clear()
        if role == "system":
            usage = self.server.system_message(user_id=self.user_id, agent_id=agent_id, message=message)
        elif role == "user":
            usage = self.server.user_message(user_id=self.user_id, agent_id=agent_id, message=message)
        else:
            raise ValueError(f"Role {role} not supported")

        # auto-save
        if self.auto_save:
            self.save()

        # TODO: need to make sure date/timestamp is propely passed
        # TODO: update self.interface.to_list() to return actual Message objects
        #       here, the message objects will have faulty created_by timestamps
        messages = self.interface.to_list()
        for m in messages:
            assert isinstance(m, Message), f"Expected Message object, got {type(m)}"
        return MemGPTResponse(messages=messages, usage=usage)

    def user_message(self, agent_id: str, message: str) -> MemGPTResponse:
        self.interface.clear()
        return self.send_message(role="user", agent_id=agent_id, message=message)

    def run_command(self, agent_id: str, command: str) -> MemGPTResponse:
        self.interface.clear()
        usage = self.server.run_command(user_id=self.user_id, agent_id=agent_id, command=command)

        # auto-save
        if self.auto_save:
            self.save()

        # NOTE: messages/usage may be empty, depending on the command
        return MemGPTResponse(messages=self.interface.to_list(), usage=usage)

    def save(self):
        self.server.save_agents()

    # archival memory

    # humans / personas

    def create_human(self, name: str, text: str):
        return self.server.create_block(CreateHuman(name=name, value=text, user_id=self.user_id), user_id=self.user_id)

    def create_persona(self, name: str, text: str):
        return self.server.create_block(CreatePersona(name=name, value=text, user_id=self.user_id), user_id=self.user_id)

    def list_humans(self):
        return self.server.get_blocks(label="human", user_id=self.user_id, template=True)

    def list_personas(self) -> List[Persona]:
        return self.server.get_blocks(label="persona", user_id=self.user_id, template=True)

    def update_human(self, human_id: str, text: str):
        return self.server.update_block(UpdateHuman(id=human_id, value=text, user_id=self.user_id, template=True))

    def update_persona(self, persona_id: str, text: str):
        return self.server.update_block(UpdatePersona(id=persona_id, value=text, user_id=self.user_id, template=True))

    def get_persona(self, id: str) -> Persona:
        assert id, f"Persona ID must be provided"
        return Persona(**self.server.get_block(id).model_dump())

    def get_human(self, id: str) -> Human:
        assert id, f"Human ID must be provided"
        return Human(**self.server.get_block(id).model_dump())

    def get_persona_id(self, name: str) -> str:
        persona = self.server.get_blocks(name=name, label="persona", user_id=self.user_id, template=True)
        if not persona:
            return None
        return persona[0].id

    def get_human_id(self, name: str) -> str:
        human = self.server.get_blocks(name=name, label="human", user_id=self.user_id, template=True)
        if not human:
            return None
        return human[0].id

    def delete_persona(self, id: str):
        self.server.delete_block(id)

    def delete_human(self, id: str):
        self.server.delete_block(id)

    # tools

    # TODO: merge this into create_tool
    def add_tool(self, tool: Tool, update: Optional[bool] = True) -> None:
        """
        Adds a tool directly.

        Args:
            tool (Tool): The tool to add.
            update (bool, optional): Update the tool if it already exists. Defaults to True.

        Returns:
            None
        """
        existing_tool_id = self.get_tool_id(tool.name)
        if existing_tool_id:
            if update:
                self.server.update_tool(
                    ToolUpdate(
                        id=existing_tool_id,
                        source_type=tool.source_type,
                        source_code=tool.source_code,
                        tags=tool.tags,
                        json_schema=tool.json_schema,
                        name=tool.name,
                    )
                )
            else:
                raise ValueError(f"Tool with name {tool.name} already exists")

        # call server function
        return self.server.create_tool(
            ToolCreate(
                source_type=tool.source_type, source_code=tool.source_code, name=tool.name, json_schema=tool.json_schema, tags=tool.tags
            ),
            user_id=self.user_id,
            update=update,
        )

    # TODO: Use the above function `add_tool` here as there is duplicate logic
    def create_tool(
        self,
        func,
        name: Optional[str] = None,
        update: Optional[bool] = True,  # TODO: actually use this
        tags: Optional[List[str]] = None,
    ) -> Tool:
        """
        Create a tool.

        Args:
            func (callable): The function to create a tool for.
            tags (Optional[List[str]], optional): Tags for the tool. Defaults to None.
            update (bool, optional): Update the tool if it already exists. Defaults to True.

        Returns:
            tool (ToolModel): The created tool.
        """

        # TODO: check if tool already exists
        # TODO: how to load modules?
        # parse source code/schema
        source_code = parse_source_code(func)
        source_type = "python"

        # call server function
        return self.server.create_tool(
            # ToolCreate(source_type=source_type, source_code=source_code, name=tool_name, json_schema=json_schema, tags=tags),
            ToolCreate(source_type=source_type, source_code=source_code, name=name, tags=tags),
            user_id=self.user_id,
            update=update,
        )

    def update_tool(
        self,
        id: str,
        name: Optional[str] = None,
        func: Optional[callable] = None,
        tags: Optional[List[str]] = None,
    ) -> Tool:
        """
        Update existing tool

        Args:
            id (str): Unique ID for tool

        Returns:
            tool (Tool): Updated tool object

        """
        if func:
            source_code = parse_source_code(func)
        else:
            source_code = None

        source_type = "python"

        return self.server.update_tool(ToolUpdate(id=id, source_type=source_type, source_code=source_code, tags=tags, name=name))

    def list_tools(self):
        """List available tools.

        Returns:
            tools (List[ToolModel]): A list of available tools.

        """
        tools = self.server.list_tools(user_id=self.user_id)
        return tools

    def get_tool(self, id: str) -> Tool:
        return self.server.get_tool(id)

    def delete_tool(self, id: str):
        return self.server.delete_tool(id)

    def get_tool_id(self, name: str) -> Optional[str]:
        return self.server.get_tool_id(name, self.user_id)

    # data sources

    def load_data(self, connector: DataConnector, source_name: str):
        self.server.load_data(user_id=self.user_id, connector=connector, source_name=source_name)

    def load_file_into_source(self, filename: str, source_id: str, blocking=True):
        """Load {filename} and insert into source"""
        job = self.server.create_job(user_id=self.user_id)

        # TODO: implement blocking vs. non-blocking
        self.server.load_file_to_source(source_id=source_id, file_path=filename, job_id=job.id)
        return job

    def get_job(self, job_id: str):
        return self.server.get_job(job_id=job_id)

    def list_jobs(self):
        return self.server.list_jobs(user_id=self.user_id)

    def list_active_jobs(self):
        return self.server.list_active_jobs(user_id=self.user_id)

    def create_source(self, name: str) -> Source:
        request = SourceCreate(name=name)
        return self.server.create_source(request=request, user_id=self.user_id)

    def delete_source(self, source_id: str):
        # TODO: delete source data
        self.server.delete_source(source_id=source_id, user_id=self.user_id)

    def get_source(self, source_id: str) -> Source:
        return self.server.get_source(source_id=source_id, user_id=self.user_id)

    def get_source_id(self, source_name: str) -> str:
        return self.server.get_source_id(source_name=source_name, user_id=self.user_id)

    def attach_source_to_agent(self, agent_id: str, source_id: Optional[str] = None, source_name: Optional[str] = None):
        self.server.attach_source_to_agent(source_id=source_id, source_name=source_name, agent_id=agent_id, user_id=self.user_id)

    def detach_source_from_agent(self, agent_id: str, source_id: Optional[str] = None, source_name: Optional[str] = None):
        self.server.detach_source_from_agent(source_id=source_id, source_name=source_name, agent_id=agent_id, user_id=self.user_id)

    def list_sources(self) -> List[Source]:
        return self.server.list_all_sources(user_id=self.user_id)

    def list_attached_sources(self, agent_id: str) -> List[Source]:
        return self.server.list_attached_sources(agent_id=agent_id)

    def update_source(self, source_id: str, name: Optional[str] = None) -> Source:
        # TODO should the arg here just be "source_update: Source"?
        request = SourceUpdate(id=source_id, name=name)
        return self.server.update_source(request=request, user_id=self.user_id)

    # archival memory

    def insert_archival_memory(self, agent_id: str, memory: str) -> List[Passage]:
        return self.server.insert_archival_memory(user_id=self.user_id, agent_id=agent_id, memory_contents=memory)

    def delete_archival_memory(self, agent_id: str, memory_id: str):
        self.server.delete_archival_memory(user_id=self.user_id, agent_id=agent_id, memory_id=memory_id)

    def get_archival_memory(
        self, agent_id: str, before: Optional[str] = None, after: Optional[str] = None, limit: Optional[int] = 1000
    ) -> List[Passage]:
        return self.server.get_agent_archival_cursor(user_id=self.user_id, agent_id=agent_id, before=before, after=after, limit=limit)

    # recall memory

    def get_messages(
        self, agent_id: str, before: Optional[str] = None, after: Optional[str] = None, limit: Optional[int] = 1000
    ) -> List[Message]:
        self.interface.clear()
        return self.server.get_agent_recall_cursor(
            user_id=self.user_id, agent_id=agent_id, before=before, after=after, limit=limit, reverse=True
        )

    def list_models(self) -> List[LLMConfig]:
        return [self.server.server_llm_config]

    def list_embedding_models(self) -> List[EmbeddingConfig]:
        return [self.server.server_embedding_config]<|MERGE_RESOLUTION|>--- conflicted
+++ resolved
@@ -3,12 +3,7 @@
 import threading
 from concurrent.futures import ThreadPoolExecutor
 import uuid
-<<<<<<< HEAD
 from typing import Dict, List, Optional, Tuple, Union, TYPE_CHECKING, Any, Coroutine
-=======
-from typing import TYPE_CHECKING, Dict, List, Optional, Tuple, Union
-
->>>>>>> d60f3b3f
 import httpx
 
 from memgpt.config import MemGPTConfig
@@ -362,14 +357,10 @@
 
         return AgentState(**response.json())
 
-<<<<<<< HEAD
-
     def rename_agent(self, agent_id: str, new_name: str):
+        # NOTE: this route no longer exists
         response = self.run_sync(self.httpx_client.patch(f"/agents/{agent_id}/rename/", json={"agent_name": new_name}))
-=======
-    async def rename_agent(self, agent_id: str, new_name: str):
-        response = await self.httpx_client.patch(f"/agents/{agent_id}/rename/", json={"agent_name": new_name})
->>>>>>> d60f3b3f
+
         assert response.status_code == 200, f"Failed to rename agent: {response.text}"
 
         return AgentState(**response.json())
@@ -505,17 +496,9 @@
             raise ValueError(f"Failed to get messages: {response.text}")
         return [Message(**message) for message in response.json()]
 
-<<<<<<< HEAD
     def send_message(self, agent_id: str, message: str, role: str, stream: Optional[bool] = False) -> MemGPTResponse:
         request = MemGPTRequest(messages=[MessageCreate(text=message, role=role)], run_async=False, stream_steps=stream, stream_tokens=stream)
         response = self.run_sync(self.httpx_client.post(f"/agents/{agent_id}/messages", json=request.model_dump(exclude_none=True)))
-=======
-    async def send_message(self, agent_id: str, message: str, role: str, stream: Optional[bool] = False) -> MemGPTResponse:
-        request = MemGPTRequest(
-            messages=[MessageCreate(text=message, role=role)], run_async=False, stream_steps=stream, stream_tokens=stream
-        )
-        response = await self.httpx_client.post(f"/agents/{agent_id}/messages", json=request.model_dump(exclude_none=True))
->>>>>>> d60f3b3f
         if response.status_code != 200:
             raise ValueError(f"Failed to send message: {response.text}")
         return MemGPTResponse(**response.json())
@@ -789,18 +772,10 @@
 
         # make REST request
         request = ToolCreate(source_type=source_type, source_code=source_code, name=tool_name, json_schema=json_schema, tags=tags)
-<<<<<<< HEAD
         response = self.run_sync(self.httpx_client.post("/tools/"),
                                                 json=request.model_dump(exclude_none=True),
                                                 params={"update": update},
                                                 )
-=======
-        response = await self.httpx_client.post(
-            "/tools/",
-            json=request.model_dump(exclude_none=True),
-            params={"update": update},
-        )
->>>>>>> d60f3b3f
         if response.status_code != 200:
             raise ValueError(f"Failed to create tool: {response.text}")
         return Tool(**response.json())
