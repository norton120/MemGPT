import json
import logging
import os
import subprocess
import sys
from enum import Enum
from pathlib import Path
from typing import Annotated, Optional

import questionary
import requests
import typer

import memgpt.utils as utils
from memgpt import create_client
from memgpt.agent import Agent, save_agent
from memgpt.cli.cli_config import configure
from memgpt.config import MemGPTConfig
from memgpt.constants import CLI_WARNING_PREFIX, MEMGPT_DIR
from memgpt.credentials import MemGPTCredentials
from memgpt.log import get_logger
from memgpt.metadata import MetadataStore
from memgpt.schemas.embedding_config import EmbeddingConfig
from memgpt.schemas.enums import OptionState
from memgpt.schemas.llm_config import LLMConfig
from memgpt.schemas.memory import ChatMemory, Memory
from memgpt.server.constants import WS_DEFAULT_PORT
from memgpt.server.server import logger as server_logger

# from memgpt.interface import CLIInterface as interface  # for printing to terminal
from memgpt.streaming_interface import (
    StreamingRefreshCLIInterface as interface,  # for printing to terminal
)
from memgpt.utils import open_folder_in_explorer, printd

logger = get_logger(__name__)


class QuickstartChoice(Enum):
    openai = "openai"
    # azure = "azure"
    memgpt_hosted = "memgpt"


def str_to_quickstart_choice(choice_str: str) -> QuickstartChoice:
    try:
        return QuickstartChoice[choice_str]
    except KeyError:
        valid_options = [choice.name for choice in QuickstartChoice]
        raise ValueError(f"{choice_str} is not a valid QuickstartChoice. Valid options are: {valid_options}")


def set_config_with_dict(new_config: dict) -> (MemGPTConfig, bool):
    """_summary_

    Args:
        new_config (dict): Dict of new config values

    Returns:
        new_config MemGPTConfig, modified (bool): Returns the new config and a boolean indicating if the config was modified
    """
    from memgpt.utils import printd

    old_config = MemGPTConfig.load()
    modified = False
    for k, v in vars(old_config).items():
        if k in new_config:
            if v != new_config[k]:
                printd(f"Replacing config {k}: {v} -> {new_config[k]}")
                modified = True
                # old_config[k] = new_config[k]
                setattr(old_config, k, new_config[k])  # Set the new value using dot notation
            else:
                printd(f"Skipping new config {k}: {v} == {new_config[k]}")

    # update embedding config
    if old_config.default_embedding_config:
        for k, v in vars(old_config.default_embedding_config).items():
            if k in new_config:
                if v != new_config[k]:
                    printd(f"Replacing config {k}: {v} -> {new_config[k]}")
                    modified = True
                    # old_config[k] = new_config[k]
                    setattr(old_config.default_embedding_config, k, new_config[k])
                else:
                    printd(f"Skipping new config {k}: {v} == {new_config[k]}")
    else:
        modified = True
        fields = ["embedding_model", "embedding_dim", "embedding_chunk_size", "embedding_endpoint", "embedding_endpoint_type"]
        args = {}
        for field in fields:
            if field in new_config:
                args[field] = new_config[field]
                printd(f"Setting new config {field}: {new_config[field]}")
        old_config.default_embedding_config = EmbeddingConfig(**args)

    # update llm config
    if old_config.default_llm_config:
        for k, v in vars(old_config.default_llm_config).items():
            if k in new_config:
                if v != new_config[k]:
                    printd(f"Replacing config {k}: {v} -> {new_config[k]}")
                    modified = True
                    # old_config[k] = new_config[k]
                    setattr(old_config.default_llm_config, k, new_config[k])
                else:
                    printd(f"Skipping new config {k}: {v} == {new_config[k]}")
    else:
        modified = True
        fields = ["model", "model_endpoint", "model_endpoint_type", "model_wrapper", "context_window"]
        args = {}
        for field in fields:
            if field in new_config:
                args[field] = new_config[field]
                printd(f"Setting new config {field}: {new_config[field]}")
        old_config.default_llm_config = LLMConfig(**args)
    return (old_config, modified)


def quickstart(
    backend: Annotated[QuickstartChoice, typer.Option(help="Quickstart setup backend")] = "memgpt",
    latest: Annotated[bool, typer.Option(help="Use --latest to pull the latest config from online")] = False,
    debug: Annotated[bool, typer.Option(help="Use --debug to enable debugging output")] = False,
    terminal: bool = True,
):
    """Set the base config file with a single command

    This function and `configure` should be the ONLY places where MemGPTConfig.save() is called.
    """

    # setup logger
    utils.DEBUG = debug
    logging.getLogger().setLevel(logging.CRITICAL)
    if debug:
        logging.getLogger().setLevel(logging.DEBUG)

    # make sure everything is set up properly
    MemGPTConfig.create_config_dir()
    credentials = MemGPTCredentials.load()

    config_was_modified = False
    if backend == QuickstartChoice.memgpt_hosted:
        # if latest, try to pull the config from the repo
        # fallback to using local
        if latest:
            # Download the latest memgpt hosted config
            url = "https://raw.githubusercontent.com/cpacker/MemGPT/main/configs/memgpt_hosted.json"
            response = requests.get(url)

            # Check if the request was successful
            if response.status_code == 200:
                # Parse the response content as JSON
                config = response.json()
                # Output a success message and the first few items in the dictionary as a sample
                printd("JSON config file downloaded successfully.")
                new_config, config_was_modified = set_config_with_dict(config)
            else:
                typer.secho(f"Failed to download config from {url}. Status code: {response.status_code}", fg=typer.colors.RED)

                # Load the file from the relative path
                script_dir = os.path.dirname(__file__)  # Get the directory where the script is located
                backup_config_path = os.path.join(script_dir, "..", "configs", "memgpt_hosted.json")
                try:
                    with open(backup_config_path, "r", encoding="utf-8") as file:
                        backup_config = json.load(file)
                    printd("Loaded backup config file successfully.")
                    new_config, config_was_modified = set_config_with_dict(backup_config)
                except FileNotFoundError:
                    typer.secho(f"Backup config file not found at {backup_config_path}", fg=typer.colors.RED)
                    return
        else:
            # Load the file from the relative path
            script_dir = os.path.dirname(__file__)  # Get the directory where the script is located
            # print("SCRIPT", script_dir)
            backup_config_path = os.path.join(script_dir, "..", "configs", "memgpt_hosted.json")
            # print("FILE PATH", backup_config_path)
            try:
                with open(backup_config_path, "r", encoding="utf-8") as file:
                    backup_config = json.load(file)
                    # print(backup_config)
                printd("Loaded config file successfully.")
                new_config, config_was_modified = set_config_with_dict(backup_config)
            except FileNotFoundError:
                typer.secho(f"Config file not found at {backup_config_path}", fg=typer.colors.RED)
                return

    elif backend == QuickstartChoice.openai:
        # Make sure we have an API key
        api_key = os.getenv("OPENAI_API_KEY")
        while api_key is None or len(api_key) == 0:
            # Ask for API key as input
            api_key = questionary.password("Enter your OpenAI API key (starts with 'sk-', see https://platform.openai.com/api-keys):").ask()
        credentials.openai_key = api_key
        credentials.save()

        # if latest, try to pull the config from the repo
        # fallback to using local
        if latest:
            url = "https://raw.githubusercontent.com/cpacker/MemGPT/main/configs/openai.json"
            response = requests.get(url)

            # Check if the request was successful
            if response.status_code == 200:
                # Parse the response content as JSON
                config = response.json()
                # Output a success message and the first few items in the dictionary as a sample
                print("JSON config file downloaded successfully.")
                new_config, config_was_modified = set_config_with_dict(config)
            else:
                typer.secho(f"Failed to download config from {url}. Status code: {response.status_code}", fg=typer.colors.RED)

                # Load the file from the relative path
                script_dir = os.path.dirname(__file__)  # Get the directory where the script is located
                backup_config_path = os.path.join(script_dir, "..", "configs", "openai.json")
                try:
                    with open(backup_config_path, "r", encoding="utf-8") as file:
                        backup_config = json.load(file)
                    printd("Loaded backup config file successfully.")
                    new_config, config_was_modified = set_config_with_dict(backup_config)
                except FileNotFoundError:
                    typer.secho(f"Backup config file not found at {backup_config_path}", fg=typer.colors.RED)
                    return
        else:
            # Load the file from the relative path
            script_dir = os.path.dirname(__file__)  # Get the directory where the script is located
            backup_config_path = os.path.join(script_dir, "..", "configs", "openai.json")
            try:
                with open(backup_config_path, "r", encoding="utf-8") as file:
                    backup_config = json.load(file)
                printd("Loaded config file successfully.")
                new_config, config_was_modified = set_config_with_dict(backup_config)
            except FileNotFoundError:
                typer.secho(f"Config file not found at {backup_config_path}", fg=typer.colors.RED)
                return

    else:
        raise NotImplementedError(backend)

    if config_was_modified:
        printd(f"Saving new config file.")
        new_config.save()
        typer.secho(f"📖 MemGPT configuration file updated!", fg=typer.colors.GREEN)
        typer.secho(
            "\n".join(
                [
                    f"🧠 model\t-> {new_config.default_llm_config.model}",
                    f"🖥️  endpoint\t-> {new_config.default_llm_config.model_endpoint}",
                ]
            ),
            fg=typer.colors.GREEN,
        )
    else:
        typer.secho(f"📖 MemGPT configuration file unchanged.", fg=typer.colors.WHITE)
        typer.secho(
            "\n".join(
                [
                    f"🧠 model\t-> {new_config.default_llm_config.model}",
                    f"🖥️  endpoint\t-> {new_config.default_llm_config.model_endpoint}",
                ]
            ),
            fg=typer.colors.WHITE,
        )

    # 'terminal' = quickstart was run alone, in which case we should guide the user on the next command
    if terminal:
        if config_was_modified:
            typer.secho('⚡ Run "memgpt run" to create an agent with the new config.', fg=typer.colors.YELLOW)
        else:
            typer.secho('⚡ Run "memgpt run" to create an agent.', fg=typer.colors.YELLOW)


def open_folder():
    """Open a folder viewer of the MemGPT home directory"""
    try:
        print(f"Opening home folder: {MEMGPT_DIR}")
        open_folder_in_explorer(MEMGPT_DIR)
    except Exception as e:
        print(f"Failed to open folder with system viewer, error:\n{e}")


class ServerChoice(Enum):
    rest_api = "rest"
    ws_api = "websocket"


def server(
    type: Annotated[ServerChoice, typer.Option(help="Server to run")] = "rest",
    port: Annotated[Optional[int], typer.Option(help="Port to run the server on")] = None,
    host: Annotated[Optional[str], typer.Option(help="Host to run the server on (default to localhost)")] = None,
    use_ssl: Annotated[bool, typer.Option(help="Run the server using HTTPS?")] = False,
    ssl_cert: Annotated[Optional[str], typer.Option(help="Path to SSL certificate (if use_ssl is True)")] = None,
    ssl_key: Annotated[Optional[str], typer.Option(help="Path to SSL key file (if use_ssl is True)")] = None,
    debug: Annotated[bool, typer.Option(help="Turn debugging output on")] = False,
):
    """Launch a MemGPT server process"""

    if type == ServerChoice.rest_api:
        pass

        if MemGPTConfig.exists():
            config = MemGPTConfig.load()
            MetadataStore(config)
            client = create_client()  # triggers user creation
        else:
            typer.secho(f"No configuration exists. Run memgpt configure before starting the server.", fg=typer.colors.RED)
            sys.exit(1)

        try:
            from memgpt.server.rest_api.server import start_server

            start_server(
                port=port,
                host=host,
                use_ssl=use_ssl,
                ssl_cert=ssl_cert,
                ssl_key=ssl_key,
                debug=debug,
            )

        except KeyboardInterrupt:
            # Handle CTRL-C
            typer.secho("Terminating the server...")
            sys.exit(0)

    elif type == ServerChoice.ws_api:
        if debug:
            from memgpt.server.server import logger as server_logger

            # Set the logging level
            server_logger.setLevel(logging.DEBUG)
            # Create a StreamHandler
            stream_handler = logging.StreamHandler()
            # Set the formatter (optional)
            formatter = logging.Formatter("%(asctime)s - %(name)s - %(levelname)s - %(message)s")
            stream_handler.setFormatter(formatter)
            # Add the handler to the logger
            server_logger.addHandler(stream_handler)

        if port is None:
            port = WS_DEFAULT_PORT

        # Change to the desired directory
        script_path = Path(__file__).resolve()
        script_dir = script_path.parent

        server_directory = os.path.join(script_dir.parent, "server", "ws_api")
        command = f"python server.py {port}"

        # Run the command
        typer.secho(f"Running WS (websockets) server: {command} (inside {server_directory})")

        process = None
        try:
            # Start the subprocess in a new session
            process = subprocess.Popen(command, shell=True, start_new_session=True, cwd=server_directory)
            process.wait()
        except KeyboardInterrupt:
            # Handle CTRL-C
            if process is not None:
                typer.secho("Terminating the server...")
                process.terminate()
                try:
                    process.wait(timeout=5)
                except subprocess.TimeoutExpired:
                    process.kill()
                    typer.secho("Server terminated with kill()")
            sys.exit(0)


def run(
    persona: Annotated[Optional[str], typer.Option(help="Specify persona")] = None,
    agent: Annotated[Optional[str], typer.Option(help="Specify agent name")] = None,
    human: Annotated[Optional[str], typer.Option(help="Specify human")] = None,
    system: Annotated[Optional[str], typer.Option(help="Specify system prompt (raw text)")] = None,
    system_file: Annotated[Optional[str], typer.Option(help="Specify raw text file containing system prompt")] = None,
    # model flags
    model: Annotated[Optional[str], typer.Option(help="Specify the LLM model")] = None,
    model_wrapper: Annotated[Optional[str], typer.Option(help="Specify the LLM model wrapper")] = None,
    model_endpoint: Annotated[Optional[str], typer.Option(help="Specify the LLM model endpoint")] = None,
    model_endpoint_type: Annotated[Optional[str], typer.Option(help="Specify the LLM model endpoint type")] = None,
    context_window: Annotated[
        Optional[int], typer.Option(help="The context window of the LLM you are using (e.g. 8k for most Mistral 7B variants)")
    ] = None,
    core_memory_limit: Annotated[
        Optional[int], typer.Option(help="The character limit to each core-memory section (human/persona).")
    ] = 2000,
    # other
    first: Annotated[bool, typer.Option(help="Use --first to send the first message in the sequence")] = False,
    strip_ui: Annotated[bool, typer.Option(help="Remove all the bells and whistles in CLI output (helpful for testing)")] = False,
    debug: Annotated[bool, typer.Option(help="Use --debug to enable debugging output")] = False,
    no_verify: Annotated[bool, typer.Option(help="Bypass message verification")] = False,
    yes: Annotated[bool, typer.Option("-y", help="Skip confirmation prompt and use defaults")] = False,
    # streaming
    stream: Annotated[bool, typer.Option(help="Enables message streaming in the CLI (if the backend supports it)")] = False,
    # whether or not to put the inner thoughts inside the function args
    no_content: Annotated[
        OptionState, typer.Option(help="Set to 'yes' for LLM APIs that omit the `content` field during tool calling")
    ] = OptionState.DEFAULT,
):
    """Start chatting with an MemGPT agent

    Example usage: `memgpt run --agent myagent --data-source mydata --persona mypersona --human myhuman --model gpt-3.5-turbo`

    :param persona: Specify persona
    :param agent: Specify agent name (will load existing state if the agent exists, or create a new one with that name)
    :param human: Specify human
    :param model: Specify the LLM model

    """

    # setup logger
    # TODO: remove Utils Debug after global logging is complete.
    utils.DEBUG = debug
    # TODO: add logging command line options for runtime log level

    if debug:
        logger.setLevel(logging.DEBUG)
        server_logger.setLevel(logging.DEBUG)
    else:
        logger.setLevel(logging.CRITICAL)
        server_logger.setLevel(logging.CRITICAL)

    # from memgpt.migrate import (
    #    VERSION_CUTOFF,
    #    config_is_compatible,
    #    wipe_config_and_reconfigure,
    # )

    # if not config_is_compatible(allow_empty=True):
    #    typer.secho(f"\nYour current config file is incompatible with MemGPT versions later than {VERSION_CUTOFF}\n", fg=typer.colors.RED)
    #    choices = [
    #        "Run the full config setup (recommended)",
    #        "Create a new config using defaults",
    #        "Cancel",
    #    ]
    #    selection = questionary.select(
    #        f"To use MemGPT, you must either downgrade your MemGPT version (<= {VERSION_CUTOFF}), or regenerate your config. Would you like to proceed?",
    #        choices=choices,
    #        default=choices[0],
    #    ).ask()
    #    if selection == choices[0]:
    #        try:
    #            wipe_config_and_reconfigure()
    #        except Exception as e:
    #            typer.secho(f"Fresh config generation failed - error:\n{e}", fg=typer.colors.RED)
    #            raise
    #    elif selection == choices[1]:
    #        try:
    #            # Don't create a config, so that the next block of code asking about quickstart is run
    #            wipe_config_and_reconfigure(run_configure=False, create_config=False)
    #        except Exception as e:
    #            typer.secho(f"Fresh config generation failed - error:\n{e}", fg=typer.colors.RED)
    #            raise
    #    else:
    #        typer.secho("MemGPT config regeneration cancelled", fg=typer.colors.RED)
    #        raise KeyboardInterrupt()

    #    typer.secho("Note: if you would like to migrate old agents to the new release, please run `memgpt migrate`!", fg=typer.colors.GREEN)

    if not MemGPTConfig.exists():
        # if no config, ask about quickstart
        # do you want to do:
        # - openai (run quickstart)
        # - memgpt hosted (run quickstart)
        # - other (run configure)
        if yes:
            # if user is passing '-y' to bypass all inputs, use memgpt hosted
            # since it can't fail out if you don't have an API key
            quickstart(backend=QuickstartChoice.memgpt_hosted)
            config = MemGPTConfig()

        else:
            config_choices = {
                "memgpt": "Use the free MemGPT endpoints",
                "openai": "Use OpenAI (requires an OpenAI API key)",
                "other": "Other (OpenAI Azure, custom LLM endpoint, etc)",
            }
            print()
            config_selection = questionary.select(
                "How would you like to set up MemGPT?",
                choices=list(config_choices.values()),
                default=config_choices["memgpt"],
            ).ask()

            if config_selection == config_choices["memgpt"]:
                print()
                quickstart(backend=QuickstartChoice.memgpt_hosted, debug=debug, terminal=False, latest=False)
            elif config_selection == config_choices["openai"]:
                print()
                quickstart(backend=QuickstartChoice.openai, debug=debug, terminal=False, latest=False)
            elif config_selection == config_choices["other"]:
                configure()
            else:
                raise ValueError(config_selection)

            config = MemGPTConfig.load()

    else:  # load config
        config = MemGPTConfig.load()

    # read user id from config
    ms = MetadataStore(config)
    client = create_client()
    client.user_id

    # determine agent to use, if not provided
    if not yes and not agent:
        agents = client.list_agents()
        agents = [a.name for a in agents]

        if len(agents) > 0:
            print()
            select_agent = questionary.confirm("Would you like to select an existing agent?").ask()
            if select_agent is None:
                raise KeyboardInterrupt
            if select_agent:
                agent = questionary.select("Select agent:", choices=agents).ask()

    # create agent config
    if agent:
        agent_id = client.get_agent_id(agent)
        agent_state = client.get_agent(agent_id)
    else:
        agent_state = None
    human = human if human else config.human
    persona = persona if persona else config.persona
    if agent and agent_state:  # use existing agent
        typer.secho(f"\n🔁 Using existing agent {agent}", fg=typer.colors.GREEN)
        # agent_config = AgentConfig.load(agent)
        # agent_state = ms.get_agent(agent_name=agent, user_id=user_id)
        printd("Loading agent state:", agent_state.id)
        printd("Agent state:", agent_state.state)
        # printd("State path:", agent_config.save_state_dir())
        # printd("Persistent manager path:", agent_config.save_persistence_manager_dir())
        # printd("Index path:", agent_config.save_agent_index_dir())
        # persistence_manager = LocalStateManager(agent_config).load() # TODO: implement load
        # TODO: load prior agent state

        # Allow overriding model specifics (model, model wrapper, model endpoint IP + type, context_window)
        if model and model != agent_state.llm_config.model:
            typer.secho(
                f"{CLI_WARNING_PREFIX}Overriding existing model {agent_state.llm_config.model} with {model}", fg=typer.colors.YELLOW
            )
            agent_state.llm_config.model = model
        if context_window is not None and int(context_window) != agent_state.llm_config.context_window:
            typer.secho(
                f"{CLI_WARNING_PREFIX}Overriding existing context window {agent_state.llm_config.context_window} with {context_window}",
                fg=typer.colors.YELLOW,
            )
            agent_state.llm_config.context_window = context_window
        if model_wrapper and model_wrapper != agent_state.llm_config.model_wrapper:
            typer.secho(
                f"{CLI_WARNING_PREFIX}Overriding existing model wrapper {agent_state.llm_config.model_wrapper} with {model_wrapper}",
                fg=typer.colors.YELLOW,
            )
            agent_state.llm_config.model_wrapper = model_wrapper
        if model_endpoint and model_endpoint != agent_state.llm_config.model_endpoint:
            typer.secho(
                f"{CLI_WARNING_PREFIX}Overriding existing model endpoint {agent_state.llm_config.model_endpoint} with {model_endpoint}",
                fg=typer.colors.YELLOW,
            )
            agent_state.llm_config.model_endpoint = model_endpoint
        if model_endpoint_type and model_endpoint_type != agent_state.llm_config.model_endpoint_type:
            typer.secho(
                f"{CLI_WARNING_PREFIX}Overriding existing model endpoint type {agent_state.llm_config.model_endpoint_type} with {model_endpoint_type}",
                fg=typer.colors.YELLOW,
            )
            agent_state.llm_config.model_endpoint_type = model_endpoint_type

        # NOTE: commented out because this seems dangerous - instead users should use /systemswap when in the CLI
        # # user specified a new system prompt
        # if system:
        #     # NOTE: agent_state.system is the ORIGINAL system prompt,
        #     #       whereas agent_state.state["system"] is the LATEST system prompt
        #     existing_system_prompt = agent_state.state["system"] if "system" in agent_state.state else None
        #     if existing_system_prompt != system:
        #         # override
        #         agent_state.state["system"] = system

        # Update the agent with any overrides
        agent_state = client.update_agent(
            agent_id=agent_state.id,
            name=agent_state.name,
            llm_config=agent_state.llm_config,
            embedding_config=agent_state.embedding_config,
        )

        # create agent
        memgpt_agent = Agent(agent_state=agent_state, interface=interface(), tools=tools)

    else:  # create new agent
        # create new agent config: override defaults with args if provided
        typer.secho("\n🧬 Creating new agent...", fg=typer.colors.WHITE)

        agent_name = agent if agent else utils.create_random_username()
        llm_config = config.default_llm_config
        embedding_config = config.default_embedding_config  # TODO allow overriding embedding params via CLI run

        # Allow overriding model specifics (model, model wrapper, model endpoint IP + type, context_window)
        if model and model != llm_config.model:
            typer.secho(f"{CLI_WARNING_PREFIX}Overriding default model {llm_config.model} with {model}", fg=typer.colors.YELLOW)
            llm_config.model = model
        if context_window is not None and int(context_window) != llm_config.context_window:
            typer.secho(
                f"{CLI_WARNING_PREFIX}Overriding default context window {llm_config.context_window} with {context_window}",
                fg=typer.colors.YELLOW,
            )
            llm_config.context_window = context_window
        if model_wrapper and model_wrapper != llm_config.model_wrapper:
            typer.secho(
                f"{CLI_WARNING_PREFIX}Overriding existing model wrapper {llm_config.model_wrapper} with {model_wrapper}",
                fg=typer.colors.YELLOW,
            )
            llm_config.model_wrapper = model_wrapper
        if model_endpoint and model_endpoint != llm_config.model_endpoint:
            typer.secho(
                f"{CLI_WARNING_PREFIX}Overriding existing model endpoint {llm_config.model_endpoint} with {model_endpoint}",
                fg=typer.colors.YELLOW,
            )
            llm_config.model_endpoint = model_endpoint
        if model_endpoint_type and model_endpoint_type != llm_config.model_endpoint_type:
            typer.secho(
                f"{CLI_WARNING_PREFIX}Overriding existing model endpoint type {llm_config.model_endpoint_type} with {model_endpoint_type}",
                fg=typer.colors.YELLOW,
            )
            llm_config.model_endpoint_type = model_endpoint_type

        # create agent
<<<<<<< HEAD
        # try:
        client = create_client()
        human_obj = client.get_human(name=human)
        persona_obj = client.get_persona(name=persona)
        if human_obj is None:
            typer.secho("Couldn't find human {human} in database, please run `memgpt add human`", fg=typer.colors.RED)
        if persona_obj is None:
            typer.secho("Couldn't find persona {persona} in database, please run `memgpt add persona`", fg=typer.colors.RED)

        memory = ChatMemory(human=human_obj.value, persona=persona_obj.value, limit=core_memory_limit)
        metadata = {"human": human_obj.name, "persona": persona_obj.name}

        typer.secho(f"->  🤖 Using persona profile: '{persona_obj.name}'", fg=typer.colors.WHITE)
        typer.secho(f"->  🧑 Using human profile: '{human_obj.name}'", fg=typer.colors.WHITE)

        # add tools
        agent_state = client.create_agent(
            name=agent_name,
            embedding_config=embedding_config,
            llm_config=llm_config,
            memory=memory,
            metadata=metadata,
        )
        assert isinstance(agent_state.memory, Memory), f"Expected Memory, got {type(agent_state.memory)}"
        typer.secho(f"->  🛠️  {len(agent_state.tools)} tools: {', '.join([t for t in agent_state.tools])}", fg=typer.colors.WHITE)
        tools = [ms.get_tool(tool_name, user_id=client.user_id) for tool_name in agent_state.tools]

        memgpt_agent = Agent(
            interface=interface(),
            agent_state=agent_state,
            tools=tools,
            # gpt-3.5-turbo tends to omit inner monologue, relax this requirement for now
            first_message_verify_mono=True if (model is not None and "gpt-4" in model) else False,
        )
        save_agent(agent=memgpt_agent, ms=ms)
=======
        try:
            client = create_client()
            human_obj = ms.get_human(human, user.id)
            persona_obj = ms.get_persona(persona, user.id)
            # TODO pull system prompts from the metadata store
            # NOTE: will be overriden later to a default
            if system_file:
                try:
                    with open(system_file, "r", encoding="utf-8") as file:
                        system = file.read().strip()
                        printd("Loaded system file successfully.")
                except FileNotFoundError:
                    typer.secho(f"System file not found at {system_file}", fg=typer.colors.RED)
            system_prompt = system if system else None
            if human_obj is None:
                typer.secho("Couldn't find human {human} in database, please run `memgpt add human`", fg=typer.colors.RED)
            if persona_obj is None:
                typer.secho("Couldn't find persona {persona} in database, please run `memgpt add persona`", fg=typer.colors.RED)

            memory = ChatMemory(human=human_obj.text, persona=persona_obj.text, limit=core_memory_limit)
            metadata = {"human": human_obj.name, "persona": persona_obj.name}

            typer.secho(f"->  🤖 Using persona profile: '{persona_obj.name}'", fg=typer.colors.WHITE)
            typer.secho(f"->  🧑 Using human profile: '{human_obj.name}'", fg=typer.colors.WHITE)

            # add tools
            agent_state = client.create_agent(
                name=agent_name,
                system_prompt=system_prompt,
                embedding_config=embedding_config,
                llm_config=llm_config,
                memory=memory,
                metadata=metadata,
            )
            typer.secho(f"->  🛠️  {len(agent_state.tools)} tools: {', '.join([t for t in agent_state.tools])}", fg=typer.colors.WHITE)
            tools = [ms.get_tool(tool_name, user_id=client.user_id) for tool_name in agent_state.tools]

            memgpt_agent = Agent(
                interface=interface(),
                agent_state=agent_state,
                tools=tools,
                # gpt-3.5-turbo tends to omit inner monologue, relax this requirement for now
                first_message_verify_mono=True if (model is not None and "gpt-4" in model) else False,
            )
            save_agent(agent=memgpt_agent, ms=ms)
>>>>>>> a0328158

        # except ValueError as e:
        #    typer.secho(f"Failed to create agent from provided information:\n{e}", fg=typer.colors.RED)
        #    sys.exit(1)
        typer.secho(f"🎉 Created new agent '{memgpt_agent.agent_state.name}' (id={memgpt_agent.agent_state.id})", fg=typer.colors.GREEN)

    # start event loop
    from memgpt.main import run_agent_loop

    print()  # extra space
    run_agent_loop(
        memgpt_agent=memgpt_agent,
        config=config,
        first=first,
        ms=ms,
        no_verify=no_verify,
        stream=stream,
        inner_thoughts_in_kwargs=no_content,
    )  # TODO: add back no_verify


def delete_agent(
    agent_name: Annotated[str, typer.Option(help="Specify agent to delete")],
    user_id: Annotated[Optional[str], typer.Option(help="User ID to associate with the agent.")] = None,
):
    """Delete an agent from the database"""
    # use client ID is no user_id provided
    config = MemGPTConfig.load()
    MetadataStore(config)
    client = create_client(user_id=user_id)
    agent = client.get_agent_by_name(agent_name)
    if not agent:
        typer.secho(f"Couldn't find agent named '{agent_name}' to delete", fg=typer.colors.RED)
        sys.exit(1)

    confirm = questionary.confirm(f"Are you sure you want to delete agent '{agent_name}' (id={agent.id})?", default=False).ask()
    if confirm is None:
        raise KeyboardInterrupt
    if not confirm:
        typer.secho(f"Cancelled agent deletion '{agent_name}' (id={agent.id})", fg=typer.colors.GREEN)
        return

    try:
        # delete the agent
        client.delete_agent(agent.id)
        typer.secho(f"🕊️ Successfully deleted agent '{agent_name}' (id={agent.id})", fg=typer.colors.GREEN)
    except Exception:
        typer.secho(f"Failed to delete agent '{agent_name}' (id={agent.id})", fg=typer.colors.RED)
        sys.exit(1)


def version():
    import memgpt

    print(memgpt.__version__)
    return memgpt.__version__<|MERGE_RESOLUTION|>--- conflicted
+++ resolved
@@ -626,8 +626,6 @@
             llm_config.model_endpoint_type = model_endpoint_type
 
         # create agent
-<<<<<<< HEAD
-        # try:
         client = create_client()
         human_obj = client.get_human(name=human)
         persona_obj = client.get_persona(name=persona)
@@ -636,6 +634,15 @@
         if persona_obj is None:
             typer.secho("Couldn't find persona {persona} in database, please run `memgpt add persona`", fg=typer.colors.RED)
 
+        if system_file:
+            try:
+                with open(system_file, "r", encoding="utf-8") as file:
+                    system = file.read().strip()
+                    printd("Loaded system file successfully.")
+            except FileNotFoundError:
+                typer.secho(f"System file not found at {system_file}", fg=typer.colors.RED)
+        system_prompt = system if system else None
+
         memory = ChatMemory(human=human_obj.value, persona=persona_obj.value, limit=core_memory_limit)
         metadata = {"human": human_obj.name, "persona": persona_obj.name}
 
@@ -645,6 +652,7 @@
         # add tools
         agent_state = client.create_agent(
             name=agent_name,
+            system=system_prompt,
             embedding_config=embedding_config,
             llm_config=llm_config,
             memory=memory,
@@ -662,57 +670,6 @@
             first_message_verify_mono=True if (model is not None and "gpt-4" in model) else False,
         )
         save_agent(agent=memgpt_agent, ms=ms)
-=======
-        try:
-            client = create_client()
-            human_obj = ms.get_human(human, user.id)
-            persona_obj = ms.get_persona(persona, user.id)
-            # TODO pull system prompts from the metadata store
-            # NOTE: will be overriden later to a default
-            if system_file:
-                try:
-                    with open(system_file, "r", encoding="utf-8") as file:
-                        system = file.read().strip()
-                        printd("Loaded system file successfully.")
-                except FileNotFoundError:
-                    typer.secho(f"System file not found at {system_file}", fg=typer.colors.RED)
-            system_prompt = system if system else None
-            if human_obj is None:
-                typer.secho("Couldn't find human {human} in database, please run `memgpt add human`", fg=typer.colors.RED)
-            if persona_obj is None:
-                typer.secho("Couldn't find persona {persona} in database, please run `memgpt add persona`", fg=typer.colors.RED)
-
-            memory = ChatMemory(human=human_obj.text, persona=persona_obj.text, limit=core_memory_limit)
-            metadata = {"human": human_obj.name, "persona": persona_obj.name}
-
-            typer.secho(f"->  🤖 Using persona profile: '{persona_obj.name}'", fg=typer.colors.WHITE)
-            typer.secho(f"->  🧑 Using human profile: '{human_obj.name}'", fg=typer.colors.WHITE)
-
-            # add tools
-            agent_state = client.create_agent(
-                name=agent_name,
-                system_prompt=system_prompt,
-                embedding_config=embedding_config,
-                llm_config=llm_config,
-                memory=memory,
-                metadata=metadata,
-            )
-            typer.secho(f"->  🛠️  {len(agent_state.tools)} tools: {', '.join([t for t in agent_state.tools])}", fg=typer.colors.WHITE)
-            tools = [ms.get_tool(tool_name, user_id=client.user_id) for tool_name in agent_state.tools]
-
-            memgpt_agent = Agent(
-                interface=interface(),
-                agent_state=agent_state,
-                tools=tools,
-                # gpt-3.5-turbo tends to omit inner monologue, relax this requirement for now
-                first_message_verify_mono=True if (model is not None and "gpt-4" in model) else False,
-            )
-            save_agent(agent=memgpt_agent, ms=ms)
->>>>>>> a0328158
-
-        # except ValueError as e:
-        #    typer.secho(f"Failed to create agent from provided information:\n{e}", fg=typer.colors.RED)
-        #    sys.exit(1)
         typer.secho(f"🎉 Created new agent '{memgpt_agent.agent_state.name}' (id={memgpt_agent.agent_state.id})", fg=typer.colors.GREEN)
 
     # start event loop
