--- conflicted
+++ resolved
@@ -393,52 +393,7 @@
     # TODO: add logging command line options for runtime log level
 
     if debug:
-<<<<<<< HEAD
-        logger.setLevel(logging.DEBUG)
-        server_logger.setLevel(logging.DEBUG)
-    else:
-        logger.setLevel(logging.CRITICAL)
-        server_logger.setLevel(logging.CRITICAL)
-
-    # from memgpt.migrate import (
-    #    VERSION_CUTOFF,
-    #    config_is_compatible,
-    #    wipe_config_and_reconfigure,
-    # )
-
-    # if not config_is_compatible(allow_empty=True):
-    #    typer.secho(f"\nYour current config file is incompatible with MemGPT versions later than {VERSION_CUTOFF}\n", fg=typer.colors.RED)
-    #    choices = [
-    #        "Run the full config setup (recommended)",
-    #        "Create a new config using defaults",
-    #        "Cancel",
-    #    ]
-    #    selection = questionary.select(
-    #        f"To use MemGPT, you must either downgrade your MemGPT version (<= {VERSION_CUTOFF}), or regenerate your config. Would you like to proceed?",
-    #        choices=choices,
-    #        default=choices[0],
-    #    ).ask()
-    #    if selection == choices[0]:
-    #        try:
-    #            wipe_config_and_reconfigure()
-    #        except Exception as e:
-    #            typer.secho(f"Fresh config generation failed - error:\n{e}", fg=typer.colors.RED)
-    #            raise
-    #    elif selection == choices[1]:
-    #        try:
-    #            # Don't create a config, so that the next block of code asking about quickstart is run
-    #            wipe_config_and_reconfigure(run_configure=False, create_config=False)
-    #        except Exception as e:
-    #            typer.secho(f"Fresh config generation failed - error:\n{e}", fg=typer.colors.RED)
-    #            raise
-    #    else:
-    #        typer.secho("MemGPT config regeneration cancelled", fg=typer.colors.RED)
-    #        raise KeyboardInterrupt()
-
-    #    typer.secho("Note: if you would like to migrate old agents to the new release, please run `memgpt migrate`!", fg=typer.colors.GREEN)
-=======
         settings.debug = debug
->>>>>>> 76a0e57f
 
     if not MemGPTConfig.exists():
         # if no config, ask about quickstart
@@ -614,17 +569,10 @@
         persona_obj = client.get_persona(client.get_persona_id(name=persona))
         if human_obj is None:
             typer.secho(f"Couldn't find human {human} in database, please run `memgpt add human`", fg=typer.colors.RED)
-<<<<<<< HEAD
             sys.exit(1)
         if persona_obj is None:
             typer.secho(f"Couldn't find persona {persona} in database, please run `memgpt add persona`", fg=typer.colors.RED)
             sys.exit(1)
-=======
-            sys.exit(1)
-        if persona_obj is None:
-            typer.secho(f"Couldn't find persona {persona} in database, please run `memgpt add persona`", fg=typer.colors.RED)
-            sys.exit(1)
->>>>>>> 76a0e57f
 
         if system_file:
             try:
