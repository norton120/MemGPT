import configparser
import inspect
import json
import os
import uuid
from dataclasses import dataclass

import memgpt
from memgpt.settings import settings
import memgpt.utils as utils
<<<<<<< HEAD
from memgpt.constants import MEMGPT_DIR
from memgpt.data_types import AgentState, EmbeddingConfig, LLMConfig
=======
from memgpt.constants import (
    CORE_MEMORY_HUMAN_CHAR_LIMIT,
    CORE_MEMORY_PERSONA_CHAR_LIMIT,
    DEFAULT_HUMAN,
    DEFAULT_PERSONA,
    DEFAULT_PRESET,
    MEMGPT_DIR,
)
>>>>>>> 6bb0d81f
from memgpt.log import get_logger
from memgpt.schemas.agent import AgentState
from memgpt.schemas.embedding_config import EmbeddingConfig
from memgpt.schemas.llm_config import LLMConfig

logger = get_logger(__name__)


# helper functions for writing to configs
def get_field(config, section, field):
    if section not in config:
        return None
    if config.has_option(section, field):
        return config.get(section, field)
    else:
        return None


def set_field(config, section, field, value):
    if value is None:  # cannot write None
        return
    if section not in config:  # create section
        config.add_section(section)
    config.set(section, field, value)


@dataclass
class MemGPTConfig:
    config_path: str = str(settings.config_path.absolute())
    anon_clientid: str = str(uuid.UUID(int=0))

    # preset
    preset: str = settings.preset

    # persona parameters
    persona: str = settings.persona
    human: str = settings.human

    # model parameters
    default_llm_config: LLMConfig = None

    # embedding parameters
    default_embedding_config: EmbeddingConfig = None

# NONE OF THIS IS CONFIG ↓↓↓↓↓
# @norton120 these are the metdadatastore

    # database configs: archival
    archival_storage_type: str = "chroma"  # local, db
    archival_storage_path: str = os.path.join(MEMGPT_DIR, "chroma")
    archival_storage_uri: str = None  # TODO: eventually allow external vector DB

    # database configs: recall
    recall_storage_type: str = "sqlite"  # local, db
    recall_storage_path: str = MEMGPT_DIR
    recall_storage_uri: str = None  # TODO: eventually allow external vector DB

    # database configs: metadata storage (sources, agents, data sources)
    metadata_storage_type: str = "sqlite"
    metadata_storage_path: str = MEMGPT_DIR
    metadata_storage_uri: str = None

    # database configs: agent state
    persistence_manager_type: str = None  # in-memory, db
    persistence_manager_save_file: str = None  # local file
    persistence_manager_uri: str = None  # db URI

    # version (for backcompat)
    memgpt_version: str = memgpt.__version__

    # user info
    policies_accepted: bool = False

    # Default memory limits
    core_memory_persona_char_limit: int = CORE_MEMORY_PERSONA_CHAR_LIMIT
    core_memory_human_char_limit: int = CORE_MEMORY_HUMAN_CHAR_LIMIT

    def __post_init__(self):
        # ensure types
        # self.embedding_chunk_size = int(self.embedding_chunk_size)
        # self.embedding_dim = int(self.embedding_dim)
        # self.context_window = int(self.context_window)
        pass

    @staticmethod
    def generate_uuid() -> str:
        return uuid.UUID(int=uuid.getnode()).hex

    @classmethod
    def load(cls) -> "MemGPTConfig":
        # avoid circular import
        from memgpt.utils import printd

        # from memgpt.migrate import VERSION_CUTOFF, config_is_compatible
        # if not config_is_compatible(allow_empty=True):
        #    error_message = " ".join(
        #        [
        #            f"\nYour current config file is incompatible with MemGPT versions later than {VERSION_CUTOFF}.",
        #            f"\nTo use MemGPT, you must either downgrade your MemGPT version (<= {VERSION_CUTOFF}) or regenerate your config using `memgpt configure`, or `memgpt migrate` if you would like to migrate old agents.",
        #        ]
        #    )
        #    raise ValueError(error_message)

        config = configparser.ConfigParser()

        # insure all configuration directories exist
        cls.create_config_dir()
        printd(f"Loading config from {settings.config_path}")
        if settings.config_path.exists():
            config.read(str(settings.config_path.absolute()))

            # Handle extraction of nested LLMConfig and EmbeddingConfig
            llm_config_dict = {
                # Extract relevant LLM configuration from the config file
                "model": get_field(config, "model", "model"),
                "model_endpoint": get_field(config, "model", "model_endpoint"),
                "model_endpoint_type": get_field(config, "model", "model_endpoint_type"),
                "model_wrapper": get_field(config, "model", "model_wrapper"),
                "context_window": get_field(config, "model", "context_window"),
            }
            embedding_config_dict = {
                # Extract relevant Embedding configuration from the config file
                "embedding_endpoint": get_field(config, "embedding", "embedding_endpoint"),
                "embedding_model": get_field(config, "embedding", "embedding_model"),
                "embedding_endpoint_type": get_field(config, "embedding", "embedding_endpoint_type"),
                "embedding_dim": get_field(config, "embedding", "embedding_dim"),
                "embedding_chunk_size": get_field(config, "embedding", "embedding_chunk_size"),
            }
            # Remove null values
            llm_config_dict = {k: v for k, v in llm_config_dict.items() if v is not None}
            embedding_config_dict = {k: v for k, v in embedding_config_dict.items() if v is not None}
            # Correct the types that aren't strings
            if llm_config_dict["context_window"] is not None:
                llm_config_dict["context_window"] = int(llm_config_dict["context_window"])
            if embedding_config_dict["embedding_dim"] is not None:
                embedding_config_dict["embedding_dim"] = int(embedding_config_dict["embedding_dim"])
            if embedding_config_dict["embedding_chunk_size"] is not None:
                embedding_config_dict["embedding_chunk_size"] = int(embedding_config_dict["embedding_chunk_size"])
            # Construct the inner properties
            llm_config = LLMConfig(**llm_config_dict)
            embedding_config = EmbeddingConfig(**embedding_config_dict)

            # Everything else
            config_dict = {
                # Two prepared configs
                "default_llm_config": llm_config,
                "default_embedding_config": embedding_config,
                # Agent related
                "preset": get_field(config, "defaults", "preset"),
                "persona": get_field(config, "defaults", "persona"),
                "human": get_field(config, "defaults", "human"),
                "agent": get_field(config, "defaults", "agent"),
                # Storage related
                "archival_storage_type": get_field(config, "archival_storage", "type"),
                "archival_storage_path": get_field(config, "archival_storage", "path"),
                "archival_storage_uri": get_field(config, "archival_storage", "uri"),
                "recall_storage_type": get_field(config, "recall_storage", "type"),
                "recall_storage_path": get_field(config, "recall_storage", "path"),
                "recall_storage_uri": get_field(config, "recall_storage", "uri"),
                "metadata_storage_type": get_field(config, "metadata_storage", "type"),
                "metadata_storage_path": get_field(config, "metadata_storage", "path"),
                "metadata_storage_uri": get_field(config, "metadata_storage", "uri"),
                # Misc
                "anon_clientid": get_field(config, "client", "anon_clientid"),
                "config_path": settings.config_path,
                "memgpt_version": get_field(config, "version", "memgpt_version"),
            }
            # Don't include null values
            config_dict = {k: v for k, v in config_dict.items() if v is not None}

            return cls(**config_dict)

        # create new config
        anon_clientid = MemGPTConfig.generate_uuid()
        config = cls(anon_clientid=anon_clientid, config_path=settings.config_path)
        config.create_config_dir()  # create dirs

        return config

    def save(self):
        import memgpt

        config = configparser.ConfigParser()
        # CLI defaults
        set_field(config, "defaults", "preset", self.preset)
        set_field(config, "defaults", "persona", self.persona)
        set_field(config, "defaults", "human", self.human)

        # model defaults
        set_field(config, "model", "model", self.default_llm_config.model)
        set_field(config, "model", "model_endpoint", self.default_llm_config.model_endpoint)
        set_field(
            config,
            "model",
            "model_endpoint_type",
            self.default_llm_config.model_endpoint_type,
        )
        set_field(config, "model", "model_wrapper", self.default_llm_config.model_wrapper)
        set_field(
            config,
            "model",
            "context_window",
            str(self.default_llm_config.context_window),
        )

        # embeddings
        set_field(
            config,
            "embedding",
            "embedding_endpoint_type",
            self.default_embedding_config.embedding_endpoint_type,
        )
        set_field(
            config,
            "embedding",
            "embedding_endpoint",
            self.default_embedding_config.embedding_endpoint,
        )
        set_field(
            config,
            "embedding",
            "embedding_model",
            self.default_embedding_config.embedding_model,
        )
        set_field(
            config,
            "embedding",
            "embedding_dim",
            str(self.default_embedding_config.embedding_dim),
        )
        set_field(
            config,
            "embedding",
            "embedding_chunk_size",
            str(self.default_embedding_config.embedding_chunk_size),
        )

        # archival storage
        set_field(config, "archival_storage", "type", self.archival_storage_type)
        set_field(config, "archival_storage", "path", self.archival_storage_path)
        set_field(config, "archival_storage", "uri", self.archival_storage_uri)

        # recall storage
        set_field(config, "recall_storage", "type", self.recall_storage_type)
        set_field(config, "recall_storage", "path", self.recall_storage_path)
        set_field(config, "recall_storage", "uri", self.recall_storage_uri)

        # metadata storage
        set_field(config, "metadata_storage", "type", self.metadata_storage_type)
        set_field(config, "metadata_storage", "path", self.metadata_storage_path)
        set_field(config, "metadata_storage", "uri", self.metadata_storage_uri)

        # set version
        set_field(config, "version", "memgpt_version", memgpt.__version__)

        # client
        if not self.anon_clientid:
            self.anon_clientid = self.generate_uuid()
        set_field(config, "client", "anon_clientid", self.anon_clientid)

        # always make sure all directories are present
        self.create_config_dir()

        with open(self.config_path, "w", encoding="utf-8") as f:
            config.write(f)
        logger.debug(f"Saved Config:  {self.config_path}")
        print(f"Saved Config:  {self.config_path}")

    @staticmethod
    def exists():
        return settings.config_path.exists() and not settings.config_path.is_dir()

    @staticmethod
    def create_config_dir():
        if not os.path.exists(MEMGPT_DIR):
            os.makedirs(MEMGPT_DIR, exist_ok=True)

        folders = [
            "personas",
            "humans",
            "archival",
            "agents",
            "functions",
            "system_prompts",
            "presets",
            "settings",
        ]

        for folder in folders:
            if not os.path.exists(os.path.join(MEMGPT_DIR, folder)):
                os.makedirs(os.path.join(MEMGPT_DIR, folder))


@dataclass
class AgentConfig:
    """

    NOTE: this is a deprecated class, use AgentState instead. This class is only used for backcompatibility.
    Configuration for a specific instance of an agent
    """

    def __init__(
        self,
        persona,
        human,
        # model info
        model=None,
        model_endpoint_type=None,
        model_endpoint=None,
        model_wrapper=None,
        context_window=None,
        # embedding info
        embedding_endpoint_type=None,
        embedding_endpoint=None,
        embedding_model=None,
        embedding_dim=None,
        embedding_chunk_size=None,
        # other
        preset=None,
        data_sources=None,
        # agent info
        agent_config_path=None,
        name=None,
        create_time=None,
        memgpt_version=None,
        # functions
        functions=None,  # schema definitions ONLY (linked at runtime)
    ):

        assert name, f"Agent name must be provided"
        self.name = name

        config = MemGPTConfig.load()  # get default values
        self.persona = config.persona if persona is None else persona
        self.human = config.human if human is None else human
        self.preset = config.preset if preset is None else preset
        self.context_window = config.default_llm_config.context_window if context_window is None else context_window
        self.model = config.default_llm_config.model if model is None else model
        self.model_endpoint_type = config.default_llm_config.model_endpoint_type if model_endpoint_type is None else model_endpoint_type
        self.model_endpoint = config.default_llm_config.model_endpoint if model_endpoint is None else model_endpoint
        self.model_wrapper = config.default_llm_config.model_wrapper if model_wrapper is None else model_wrapper
        self.llm_config = LLMConfig(
            model=self.model,
            model_endpoint_type=self.model_endpoint_type,
            model_endpoint=self.model_endpoint,
            model_wrapper=self.model_wrapper,
            context_window=self.context_window,
        )
        self.embedding_endpoint_type = (
            config.default_embedding_config.embedding_endpoint_type if embedding_endpoint_type is None else embedding_endpoint_type
        )
        self.embedding_endpoint = config.default_embedding_config.embedding_endpoint if embedding_endpoint is None else embedding_endpoint
        self.embedding_model = config.default_embedding_config.embedding_model if embedding_model is None else embedding_model
        self.embedding_dim = config.default_embedding_config.embedding_dim if embedding_dim is None else embedding_dim
        self.embedding_chunk_size = (
            config.default_embedding_config.embedding_chunk_size if embedding_chunk_size is None else embedding_chunk_size
        )
        self.embedding_config = EmbeddingConfig(
            embedding_endpoint_type=self.embedding_endpoint_type,
            embedding_endpoint=self.embedding_endpoint,
            embedding_model=self.embedding_model,
            embedding_dim=self.embedding_dim,
            embedding_chunk_size=self.embedding_chunk_size,
        )

        # agent metadata
        self.data_sources = data_sources if data_sources is not None else []
        self.create_time = create_time if create_time is not None else utils.get_local_time()
        if memgpt_version is None:
            import memgpt

            self.memgpt_version = memgpt.__version__
        else:
            self.memgpt_version = memgpt_version

        # functions
        self.functions = functions

        # save agent config
        self.agent_config_path = (
            os.path.join(MEMGPT_DIR, "agents", self.name, "config.json") if agent_config_path is None else agent_config_path
        )

    def attach_data_source(self, data_source: str):
        # TODO: add warning that only once source can be attached
        # i.e. previous source will be overriden
        self.data_sources.append(data_source)
        self.save()

    def save_dir(self):
        return os.path.join(MEMGPT_DIR, "agents", self.name)

    def save_state_dir(self):
        # directory to save agent state
        return os.path.join(MEMGPT_DIR, "agents", self.name, "agent_state")

    def save_persistence_manager_dir(self):
        # directory to save persistent manager state
        return os.path.join(MEMGPT_DIR, "agents", self.name, "persistence_manager")

    def save_agent_index_dir(self):
        # save llama index inside of persistent manager directory
        return os.path.join(self.save_persistence_manager_dir(), "index")

    def save(self):
        # save state of persistence manager
        os.makedirs(os.path.join(MEMGPT_DIR, "agents", self.name), exist_ok=True)
        # save version
        self.memgpt_version = memgpt.__version__
        with open(self.agent_config_path, "w", encoding="utf-8") as f:
            json.dump(vars(self), f, indent=4)

    def to_agent_state(self):
        return AgentState(
            name=self.name,
            preset=self.preset,
            persona=self.persona,
            human=self.human,
            llm_config=self.llm_config,
            embedding_config=self.embedding_config,
            create_time=self.create_time,
        )

    @staticmethod
    def exists(name: str):
        """Check if agent config exists"""
        agent_config_path = os.path.join(MEMGPT_DIR, "agents", name)
        return os.path.exists(agent_config_path)

    @classmethod
    def load(cls, name: str):
        """Load agent config from JSON file"""
        agent_config_path = os.path.join(MEMGPT_DIR, "agents", name, "config.json")
        assert os.path.exists(agent_config_path), f"Agent config file does not exist at {agent_config_path}"
        with open(agent_config_path, "r", encoding="utf-8") as f:
            agent_config = json.load(f)
        # allow compatibility accross versions
        try:
            class_args = inspect.getargspec(cls.__init__).args
        except AttributeError:
            # https://github.com/pytorch/pytorch/issues/15344
            class_args = inspect.getfullargspec(cls.__init__).args
        agent_fields = list(agent_config.keys())
        for key in agent_fields:
            if key not in class_args:
                utils.printd(f"Removing missing argument {key} from agent config")
                del agent_config[key]
        return cls(**agent_config)<|MERGE_RESOLUTION|>--- conflicted
+++ resolved
@@ -8,19 +8,7 @@
 import memgpt
 from memgpt.settings import settings
 import memgpt.utils as utils
-<<<<<<< HEAD
 from memgpt.constants import MEMGPT_DIR
-from memgpt.data_types import AgentState, EmbeddingConfig, LLMConfig
-=======
-from memgpt.constants import (
-    CORE_MEMORY_HUMAN_CHAR_LIMIT,
-    CORE_MEMORY_PERSONA_CHAR_LIMIT,
-    DEFAULT_HUMAN,
-    DEFAULT_PERSONA,
-    DEFAULT_PRESET,
-    MEMGPT_DIR,
-)
->>>>>>> 6bb0d81f
 from memgpt.log import get_logger
 from memgpt.schemas.agent import AgentState
 from memgpt.schemas.embedding_config import EmbeddingConfig
@@ -95,9 +83,8 @@
     policies_accepted: bool = False
 
     # Default memory limits
-    core_memory_persona_char_limit: int = CORE_MEMORY_PERSONA_CHAR_LIMIT
-    core_memory_human_char_limit: int = CORE_MEMORY_HUMAN_CHAR_LIMIT
-
+    core_memory_persona_char_limit: int = 2000
+    core_memory_human_char_limit: int = 2000
     def __post_init__(self):
         # ensure types
         # self.embedding_chunk_size = int(self.embedding_chunk_size)
