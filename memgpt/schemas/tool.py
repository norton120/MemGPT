--- conflicted
+++ resolved
@@ -43,34 +43,6 @@
             )
         )
 
-<<<<<<< HEAD
-    # @classmethod
-    # def from_crewai(cls, crewai_tool: CrewAiBaseTool) -> "Tool":
-    #     """
-    #     Class method to create an instance of Tool from a crewAI BaseTool object.
-
-    #     Args:
-    #         crewai_tool (CrewAiBaseTool): An instance of a crewAI BaseTool
-
-    #     Returns:
-    #         Tool: A memGPT Tool initialized with attributes derived from the provided crewAI BaseTool object.
-    #     """
-    #     name = crewai_tool.name
-    #     description = crewai_tool.description
-    #     source_type = "python"
-    #     tags = ["crew-ai"]
-    #     wrapper_func_name, wrapper_function_str = generate_tool_wrapper(crewai_tool.__class__.__name__)
-    #     json_schema = generate_schema_from_args_schema(crewai_tool.args_schema, name=wrapper_func_name, description=description)
-
-    #     return cls(
-    #         name=wrapper_func_name,
-    #         description=description,
-    #         source_type=source_type,
-    #         tags=tags,
-    #         source_code=wrapper_function_str,
-    #         json_schema=json_schema,
-    #     )
-=======
     @classmethod
     def from_crewai(cls, crewai_tool) -> "Tool":
         """
@@ -89,15 +61,14 @@
         wrapper_func_name, wrapper_function_str = generate_tool_wrapper(crewai_tool.__class__.__name__)
         json_schema = generate_schema_from_args_schema(crewai_tool.args_schema, name=wrapper_func_name, description=description)
 
-        return cls(
-            name=wrapper_func_name,
-            description=description,
-            source_type=source_type,
-            tags=tags,
-            source_code=wrapper_function_str,
-            json_schema=json_schema,
-        )
->>>>>>> 1d43ef44
+    #     return cls(
+    #         name=wrapper_func_name,
+    #         description=description,
+    #         source_type=source_type,
+    #         tags=tags,
+    #         source_code=wrapper_function_str,
+    #         json_schema=json_schema,
+    #     )
 
 
 class ToolCreate(BaseTool):
