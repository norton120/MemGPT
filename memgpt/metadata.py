""" Metadata store for user/agent/data_source information"""
<<<<<<< HEAD

import os
import secrets
import traceback
=======
from typing import TYPE_CHECKING
import uuid
>>>>>>> 76a0e57f
from typing import List, Optional
from humps import pascalize
from sqlalchemy.exc import NoResultFound

<<<<<<< HEAD
from sqlalchemy import (
    BIGINT,
    JSON,
    Boolean,
    Column,
    DateTime,
    Index,
    String,
    TypeDecorator,
    create_engine,
    desc,
    func,
)
from sqlalchemy.exc import InterfaceError, OperationalError
from sqlalchemy.orm import declarative_base, sessionmaker
from sqlalchemy.sql import func

from memgpt.config import MemGPTConfig
from memgpt.schemas.agent import AgentState
from memgpt.schemas.api_key import APIKey
from memgpt.schemas.block import Block, Human, Persona
from memgpt.schemas.embedding_config import EmbeddingConfig
from memgpt.schemas.enums import JobStatus
from memgpt.schemas.job import Job
from memgpt.schemas.llm_config import LLMConfig
from memgpt.schemas.memory import Memory
from memgpt.schemas.source import Source
from memgpt.schemas.tool import Tool
from memgpt.schemas.user import User
from memgpt.settings import settings
from memgpt.utils import enforce_types, get_utc_time, printd

Base = declarative_base()


class LLMConfigColumn(TypeDecorator):
    """Custom type for storing LLMConfig as JSON"""

    impl = JSON
    cache_ok = True

    def load_dialect_impl(self, dialect):
        return dialect.type_descriptor(JSON())

    def process_bind_param(self, value, dialect):
        if value:
            return vars(value)
        return value

    def process_result_value(self, value, dialect):
        if value:
            return LLMConfig(**value)
        return value


class EmbeddingConfigColumn(TypeDecorator):
    """Custom type for storing EmbeddingConfig as JSON"""

    impl = JSON
    cache_ok = True

    def load_dialect_impl(self, dialect):
        return dialect.type_descriptor(JSON())

    def process_bind_param(self, value, dialect):
        if value:
            return vars(value)
        return value

    def process_result_value(self, value, dialect):
        if value:
            return EmbeddingConfig(**value)
        return value


class UserModel(Base):
    __tablename__ = "users"
    __table_args__ = {"extend_existing": True}

    id = Column(String, primary_key=True)
    name = Column(String, nullable=False)
    created_at = Column(DateTime(timezone=True))

    # TODO: what is this?
    policies_accepted = Column(Boolean, nullable=False, default=False)

    def __repr__(self) -> str:
        return f"<User(id='{self.id}' name='{self.name}')>"

    def to_record(self) -> User:
        return User(id=self.id, name=self.name, created_at=self.created_at)


class APIKeyModel(Base):
    """Data model for authentication tokens. One-to-many relationship with UserModel (1 User - N tokens)."""

    __tablename__ = "tokens"

    id = Column(String, primary_key=True)
    # each api key is tied to a user account (that it validates access for)
    user_id = Column(String, nullable=False)
    # the api key
    key = Column(String, nullable=False)
    # extra (optional) metadata
    name = Column(String)

    Index(__tablename__ + "_idx_user", user_id),
    Index(__tablename__ + "_idx_key", key),

    def __repr__(self) -> str:
        return f"<APIKey(id='{self.id}', key='{self.key}', name='{self.name}')>"

    def to_record(self) -> User:
        return APIKey(
            id=self.id,
            user_id=self.user_id,
            key=self.key,
            name=self.name,
        )


def generate_api_key(prefix="sk-", length=51) -> str:
    # Generate 'length // 2' bytes because each byte becomes two hex digits. Adjust length for prefix.
    actual_length = max(length - len(prefix), 1) // 2  # Ensure at least 1 byte is generated
    random_bytes = secrets.token_bytes(actual_length)
    new_key = prefix + random_bytes.hex()
    return new_key


class AgentModel(Base):
    """Defines data model for storing Passages (consisting of text, embedding)"""

    __tablename__ = "agents"
    __table_args__ = {"extend_existing": True}

    id = Column(String, primary_key=True)
    user_id = Column(String, nullable=False)
    name = Column(String, nullable=False)
    created_at = Column(DateTime(timezone=True), server_default=func.now())
    description = Column(String)

    # state (context compilation)
    message_ids = Column(JSON)
    memory = Column(JSON)
    system = Column(String)
    tools = Column(JSON)

    # configs
    llm_config = Column(LLMConfigColumn)
    embedding_config = Column(EmbeddingConfigColumn)

    # state
    metadata_ = Column(JSON)

    # tools
    tools = Column(JSON)

    Index(__tablename__ + "_idx_user", user_id),

    def __repr__(self) -> str:
        return f"<Agent(id='{self.id}', name='{self.name}')>"

    def to_record(self) -> AgentState:
        return AgentState(
            id=self.id,
            user_id=self.user_id,
            name=self.name,
            created_at=self.created_at,
            description=self.description,
            message_ids=self.message_ids,
            memory=Memory.load(self.memory),  # load dictionary
            system=self.system,
            tools=self.tools,
            llm_config=self.llm_config,
            embedding_config=self.embedding_config,
            metadata_=self.metadata_,
        )


class SourceModel(Base):
    """Defines data model for storing Passages (consisting of text, embedding)"""

    __tablename__ = "sources"
    __table_args__ = {"extend_existing": True}

    # Assuming passage_id is the primary key
    # id = Column(UUID(as_uuid=True), primary_key=True, default=uuid.uuid4)
    id = Column(String, primary_key=True)
    user_id = Column(String, nullable=False)
    name = Column(String, nullable=False)
    created_at = Column(DateTime(timezone=True), server_default=func.now())
    embedding_config = Column(EmbeddingConfigColumn)
    description = Column(String)
    metadata_ = Column(JSON)
    Index(__tablename__ + "_idx_user", user_id),

    # TODO: add num passages

    def __repr__(self) -> str:
        return f"<Source(passage_id='{self.id}', name='{self.name}')>"

    def to_record(self) -> Source:
        return Source(
            id=self.id,
            user_id=self.user_id,
            name=self.name,
            created_at=self.created_at,
            embedding_config=self.embedding_config,
            description=self.description,
            metadata_=self.metadata_,
        )


class AgentSourceMappingModel(Base):
    """Stores mapping between agent -> source"""

    __tablename__ = "agent_source_mapping"

    id = Column(String, primary_key=True)
    user_id = Column(String, nullable=False)
    agent_id = Column(String, nullable=False)
    source_id = Column(String, nullable=False)
    Index(__tablename__ + "_idx_user", user_id, agent_id, source_id),

    def __repr__(self) -> str:
        return f"<AgentSourceMapping(user_id='{self.user_id}', agent_id='{self.agent_id}', source_id='{self.source_id}')>"


class BlockModel(Base):
    __tablename__ = "block"
    __table_args__ = {"extend_existing": True}

    id = Column(String, primary_key=True, nullable=False)
    value = Column(String, nullable=False)
    limit = Column(BIGINT)
    name = Column(String, nullable=False)
    template = Column(Boolean, default=False)  # True: listed as possible human/persona
    label = Column(String)
    metadata_ = Column(JSON)
    description = Column(String)
    user_id = Column(String)
    Index(__tablename__ + "_idx_user", user_id),

    def __repr__(self) -> str:
        return f"<Block(id='{self.id}', name='{self.name}', template='{self.template}', label='{self.label}', user_id='{self.user_id}')>"

    def to_record(self) -> Block:
        if self.label == "persona":
            return Persona(
                id=self.id,
                value=self.value,
                limit=self.limit,
                name=self.name,
                template=self.template,
                label=self.label,
                metadata_=self.metadata_,
                description=self.description,
                user_id=self.user_id,
            )
        elif self.label == "human":
            return Human(
                id=self.id,
                value=self.value,
                limit=self.limit,
                name=self.name,
                template=self.template,
                label=self.label,
                metadata_=self.metadata_,
                description=self.description,
                user_id=self.user_id,
            )
        else:
            raise ValueError(f"Block with label {self.label} is not supported")


class ToolModel(Base):
    __tablename__ = "tools"
    __table_args__ = {"extend_existing": True}

    id = Column(String, primary_key=True)
    name = Column(String, nullable=False)
    user_id = Column(String)
    description = Column(String)
    source_type = Column(String)
    source_code = Column(String)
    json_schema = Column(JSON)
    module = Column(String)
    tags = Column(JSON)

    def __repr__(self) -> str:
        return f"<Tool(id='{self.id}', name='{self.name}')>"

    def to_record(self) -> Tool:
        return Tool(
            id=self.id,
            name=self.name,
            user_id=self.user_id,
            description=self.description,
            source_type=self.source_type,
            source_code=self.source_code,
            json_schema=self.json_schema,
            module=self.module,
            tags=self.tags,
        )


class JobModel(Base):
    __tablename__ = "jobs"
    __table_args__ = {"extend_existing": True}

    id = Column(String, primary_key=True)
    user_id = Column(String)
    status = Column(String, default=JobStatus.pending)
    created_at = Column(DateTime(timezone=True), server_default=func.now())
    completed_at = Column(DateTime(timezone=True), onupdate=func.now())
    metadata_ = Column(JSON)

    def __repr__(self) -> str:
        return f"<Job(id='{self.id}', status='{self.status}')>"

    def to_record(self):
        return Job(
            id=self.id,
            user_id=self.user_id,
            status=self.status,
            created_at=self.created_at,
            completed_at=self.completed_at,
            metadata_=self.metadata_,
        )
=======
from memgpt.log import get_logger
from memgpt.orm.utilities import get_db_session
from memgpt.orm.token import Token
from memgpt.orm.agent import Agent
from memgpt.orm.job import Job
from memgpt.orm.source import Source
from memgpt.orm.memory_templates import HumanMemoryTemplate, PersonaMemoryTemplate
from memgpt.orm.user import User
from memgpt.orm.tool import Tool
from memgpt.schemas.block import Human, Persona


if TYPE_CHECKING:
    from sqlalchemy.orm import Session

logger = get_logger(__name__)
>>>>>>> 76a0e57f

from memgpt.schemas.agent import AgentState as DataAgentState
from memgpt.orm.enums import JobStatus
from memgpt.config import MemGPTConfig
from memgpt.schemas.agent import AgentState
from memgpt.schemas.api_key import APIKey
from memgpt.schemas.block import Block, Human, Persona
from memgpt.schemas.embedding_config import EmbeddingConfig
from memgpt.schemas.enums import JobStatus
from memgpt.schemas.job import Job
from memgpt.schemas.llm_config import LLMConfig
from memgpt.schemas.memory import Memory
from memgpt.schemas.source import Source
from memgpt.schemas.tool import Tool
from memgpt.schemas.user import User
from memgpt.schemas.block import Human, Persona

class MetadataStore:
<<<<<<< HEAD
    uri: Optional[str] = None

    def __init__(self, config: MemGPTConfig):
        # TODO: get DB URI or path
        if config.metadata_storage_type == "postgres":
            # construct URI from enviornment variables
            self.uri = settings.pg_uri if settings.pg_uri else config.metadata_storage_uri

        elif config.metadata_storage_type == "sqlite":
            path = os.path.join(config.metadata_storage_path, "sqlite.db")
            self.uri = f"sqlite:///{path}"
        else:
            raise ValueError(f"Invalid metadata storage type: {config.metadata_storage_type}")

        # Ensure valid URI
        assert self.uri, "Database URI is not provided or is invalid."

        # Check if tables need to be created
        self.engine = create_engine(self.uri)
        try:
            Base.metadata.create_all(
                self.engine,
                tables=[
                    UserModel.__table__,
                    AgentModel.__table__,
                    SourceModel.__table__,
                    AgentSourceMappingModel.__table__,
                    APIKeyModel.__table__,
                    BlockModel.__table__,
                    ToolModel.__table__,
                    JobModel.__table__,
                ],
            )
        except (InterfaceError, OperationalError) as e:
            traceback.print_exc()
            if config.metadata_storage_type == "postgres":
                raise ValueError(
                    f"{str(e)}\n\nMemGPT failed to connect to the database at URI '{self.uri}'. "
                    + "Please make sure you configured your storage backend correctly (https://memgpt.readme.io/docs/storage). "
                    + "\npostgres detected: Make sure the postgres database is running (https://memgpt.readme.io/docs/storage#postgres)."
                )
            elif config.metadata_storage_type == "sqlite":
                raise ValueError(
                    f"{str(e)}\n\nMemGPT failed to connect to the database at URI '{self.uri}'. "
                    + "Please make sure you configured your storage backend correctly (https://memgpt.readme.io/docs/storage). "
                    + "\nsqlite detected: Make sure that the sqlite.db file exists at the URI."
                )
            else:
                raise e
        except:
            raise
        self.session_maker = sessionmaker(bind=self.engine)

    @enforce_types
    def create_api_key(self, user_id: str, name: str) -> APIKey:
        """Create an API key for a user"""
        new_api_key = generate_api_key()
        with self.session_maker() as session:
            if session.query(APIKeyModel).filter(APIKeyModel.key == new_api_key).count() > 0:
                # NOTE duplicate API keys / tokens should never happen, but if it does don't allow it
                raise ValueError(f"Token {new_api_key} already exists")
            # TODO store the API keys as hashed
            assert user_id and name, "User ID and name must be provided"
            token = APIKey(user_id=user_id, key=new_api_key, name=name)
            session.add(APIKeyModel(**vars(token)))
            session.commit()
        return self.get_api_key(api_key=new_api_key)

    @enforce_types
    def delete_api_key(self, api_key: str):
        """Delete an API key from the database"""
        with self.session_maker() as session:
            session.query(APIKeyModel).filter(APIKeyModel.key == api_key).delete()
            session.commit()

    @enforce_types
    def get_api_key(self, api_key: str) -> Optional[APIKey]:
        with self.session_maker() as session:
            results = session.query(APIKeyModel).filter(APIKeyModel.key == api_key).all()
            if len(results) == 0:
                return None
            assert len(results) == 1, f"Expected 1 result, got {len(results)}"  # should only be one result
            return results[0].to_record()

    @enforce_types
    def get_all_api_keys_for_user(self, user_id: str) -> List[APIKey]:
        with self.session_maker() as session:
            results = session.query(APIKeyModel).filter(APIKeyModel.user_id == user_id).all()
            tokens = [r.to_record() for r in results]
            return tokens

    @enforce_types
    def get_user_from_api_key(self, api_key: str) -> Optional[User]:
        """Get the user associated with a given API key"""
        token = self.get_api_key(api_key=api_key)
        if token is None:
            raise ValueError(f"Provided token does not exist")
        else:
            return self.get_user(user_id=token.user_id)

    @enforce_types
    def create_agent(self, agent: AgentState):
        # insert into agent table
        # make sure agent.name does not already exist for user user_id
        with self.session_maker() as session:
            if session.query(AgentModel).filter(AgentModel.name == agent.name).filter(AgentModel.user_id == agent.user_id).count() > 0:
                raise ValueError(f"Agent with name {agent.name} already exists")
            fields = vars(agent)
            fields["memory"] = agent.memory.to_dict()
            session.add(AgentModel(**fields))
            session.commit()

    @enforce_types
    def create_source(self, source: Source):
        with self.session_maker() as session:
            if session.query(SourceModel).filter(SourceModel.name == source.name).filter(SourceModel.user_id == source.user_id).count() > 0:
                raise ValueError(f"Source with name {source.name} already exists for user {source.user_id}")
            session.add(SourceModel(**vars(source)))
            session.commit()

    @enforce_types
    def create_user(self, user: User):
        with self.session_maker() as session:
            if session.query(UserModel).filter(UserModel.id == user.id).count() > 0:
                raise ValueError(f"User with id {user.id} already exists")
            session.add(UserModel(**vars(user)))
            session.commit()

    @enforce_types
    def create_block(self, block: Block):
        with self.session_maker() as session:
            # TODO: fix?
            # we are only validating that more than one template block
            # with a given name doesn't exist.
            if (
                session.query(BlockModel)
                .filter(BlockModel.name == block.name)
                .filter(BlockModel.user_id == block.user_id)
                .filter(BlockModel.template == True)
                .filter(BlockModel.label == block.label)
                .count()
                > 0
            ):

                raise ValueError(f"Block with name {block.name} already exists")
            session.add(BlockModel(**vars(block)))
            session.commit()

    @enforce_types
    def create_tool(self, tool: Tool):
        with self.session_maker() as session:
            if self.get_tool(tool_name=tool.name, user_id=tool.user_id) is not None:
                raise ValueError(f"Tool with name {tool.name} already exists")
            session.add(ToolModel(**vars(tool)))
            session.commit()

    @enforce_types
    def update_agent(self, agent: AgentState):
        with self.session_maker() as session:
            fields = vars(agent)
            if isinstance(agent.memory, Memory):  # TODO: this is nasty but this whole class will soon be removed so whatever
                fields["memory"] = agent.memory.to_dict()
            session.query(AgentModel).filter(AgentModel.id == agent.id).update(fields)
            session.commit()

    @enforce_types
    def update_user(self, user: User):
        with self.session_maker() as session:
            session.query(UserModel).filter(UserModel.id == user.id).update(vars(user))
            session.commit()

    @enforce_types
    def update_source(self, source: Source):
        with self.session_maker() as session:
            session.query(SourceModel).filter(SourceModel.id == source.id).update(vars(source))
            session.commit()

    @enforce_types
    def update_block(self, block: Block):
        with self.session_maker() as session:
            session.query(BlockModel).filter(BlockModel.id == block.id).update(vars(block))
            session.commit()

    @enforce_types
    def update_or_create_block(self, block: Block):
        with self.session_maker() as session:
            existing_block = session.query(BlockModel).filter(BlockModel.id == block.id).first()
            if existing_block:
                session.query(BlockModel).filter(BlockModel.id == block.id).update(vars(block))
            else:
                session.add(BlockModel(**vars(block)))
            session.commit()

    @enforce_types
    def update_tool(self, tool: Tool):
        with self.session_maker() as session:
            session.query(ToolModel).filter(ToolModel.id == tool.id).update(vars(tool))
            session.commit()

    @enforce_types
    def delete_tool(self, tool_id: str):
        with self.session_maker() as session:
            session.query(ToolModel).filter(ToolModel.id == tool_id).delete()
            session.commit()

    @enforce_types
    def delete_block(self, block_id: str):
        with self.session_maker() as session:
            session.query(BlockModel).filter(BlockModel.id == block_id).delete()
            session.commit()

    @enforce_types
    def delete_agent(self, agent_id: str):
        with self.session_maker() as session:

            # delete agents
            session.query(AgentModel).filter(AgentModel.id == agent_id).delete()

            # delete mappings
            session.query(AgentSourceMappingModel).filter(AgentSourceMappingModel.agent_id == agent_id).delete()

            session.commit()

    @enforce_types
    def delete_source(self, source_id: str):
        with self.session_maker() as session:
            # delete from sources table
            session.query(SourceModel).filter(SourceModel.id == source_id).delete()

            # delete any mappings
            session.query(AgentSourceMappingModel).filter(AgentSourceMappingModel.source_id == source_id).delete()

            session.commit()

    @enforce_types
    def delete_user(self, user_id: str):
        with self.session_maker() as session:
            # delete from users table
            session.query(UserModel).filter(UserModel.id == user_id).delete()

            # delete associated agents
            session.query(AgentModel).filter(AgentModel.user_id == user_id).delete()

            # delete associated sources
            session.query(SourceModel).filter(SourceModel.user_id == user_id).delete()

            # delete associated mappings
            session.query(AgentSourceMappingModel).filter(AgentSourceMappingModel.user_id == user_id).delete()

            session.commit()

    @enforce_types
    # def list_tools(self, user_id: str) -> List[ToolModel]: # TODO: add when users can creat tools
    def list_tools(self, user_id: Optional[str] = None) -> List[ToolModel]:
        with self.session_maker() as session:
            results = session.query(ToolModel).filter(ToolModel.user_id == None).all()
            if user_id:
                results += session.query(ToolModel).filter(ToolModel.user_id == user_id).all()
            res = [r.to_record() for r in results]
            return res

    @enforce_types
    def list_agents(self, user_id: str) -> List[AgentState]:
        with self.session_maker() as session:
            results = session.query(AgentModel).filter(AgentModel.user_id == user_id).all()
            return [r.to_record() for r in results]

    @enforce_types
    def list_sources(self, user_id: str) -> List[Source]:
        with self.session_maker() as session:
            results = session.query(SourceModel).filter(SourceModel.user_id == user_id).all()
            return [r.to_record() for r in results]

    @enforce_types
    def get_agent(
        self, agent_id: Optional[str] = None, agent_name: Optional[str] = None, user_id: Optional[str] = None
    ) -> Optional[AgentState]:
        with self.session_maker() as session:
            if agent_id:
                results = session.query(AgentModel).filter(AgentModel.id == agent_id).all()
            else:
                assert agent_name is not None and user_id is not None, "Must provide either agent_id or agent_name"
                results = session.query(AgentModel).filter(AgentModel.name == agent_name).filter(AgentModel.user_id == user_id).all()

            if len(results) == 0:
                return None
            assert len(results) == 1, f"Expected 1 result, got {len(results)}"  # should only be one result
            return results[0].to_record()

    @enforce_types
    def get_user(self, user_id: str) -> Optional[User]:
        with self.session_maker() as session:
            results = session.query(UserModel).filter(UserModel.id == user_id).all()
            if len(results) == 0:
                return None
            assert len(results) == 1, f"Expected 1 result, got {len(results)}"
            return results[0].to_record()

    @enforce_types
    def get_all_users(self, cursor: Optional[str] = None, limit: Optional[int] = 50):
        with self.session_maker() as session:
            query = session.query(UserModel).order_by(desc(UserModel.id))
            if cursor:
                query = query.filter(UserModel.id < cursor)
            results = query.limit(limit).all()
            if not results:
                return None, []
            user_records = [r.to_record() for r in results]
            next_cursor = user_records[-1].id
            assert isinstance(next_cursor, str)

            return next_cursor, user_records

    @enforce_types
    def get_source(
        self, source_id: Optional[str] = None, user_id: Optional[str] = None, source_name: Optional[str] = None
    ) -> Optional[Source]:
        with self.session_maker() as session:
            if source_id:
                results = session.query(SourceModel).filter(SourceModel.id == source_id).all()
            else:
                assert user_id is not None and source_name is not None
                results = session.query(SourceModel).filter(SourceModel.name == source_name).filter(SourceModel.user_id == user_id).all()
            if len(results) == 0:
                return None
            assert len(results) == 1, f"Expected 1 result, got {len(results)}"
            return results[0].to_record()

    @enforce_types
    def get_tool(
        self, tool_name: Optional[str] = None, tool_id: Optional[str] = None, user_id: Optional[str] = None
    ) -> Optional[ToolModel]:
        with self.session_maker() as session:
            if tool_id:
                results = session.query(ToolModel).filter(ToolModel.id == tool_id).all()
            else:
                assert tool_name is not None
                results = session.query(ToolModel).filter(ToolModel.name == tool_name).filter(ToolModel.user_id == None).all()
                if user_id:
                    results += session.query(ToolModel).filter(ToolModel.name == tool_name).filter(ToolModel.user_id == user_id).all()
            if len(results) == 0:
                return None
            assert len(results) == 1, f"Expected 1 result, got {len(results)}"
            return results[0].to_record()

    @enforce_types
    def get_block(self, block_id: str) -> Optional[Block]:
        with self.session_maker() as session:
            results = session.query(BlockModel).filter(BlockModel.id == block_id).all()
            if len(results) == 0:
                return None
            assert len(results) == 1, f"Expected 1 result, got {len(results)}"
            return results[0].to_record()

    @enforce_types
    def get_blocks(
        self,
        user_id: Optional[str],
        label: Optional[str] = None,
        template: bool = True,
        name: Optional[str] = None,
        id: Optional[str] = None,
    ) -> List[Block]:
        """List available blocks"""
        with self.session_maker() as session:
            query = session.query(BlockModel).filter(BlockModel.template == template)

            if user_id:
                query = query.filter(BlockModel.user_id == user_id)

            if label:
                query = query.filter(BlockModel.label == label)

            if name:
                query = query.filter(BlockModel.name == name)

            if id:
                query = query.filter(BlockModel.id == id)

            results = query.all()

            if len(results) == 0:
                return None

            return [r.to_record() for r in results]

    # agent source metadata
    @enforce_types
    def attach_source(self, user_id: str, agent_id: str, source_id: str):
        with self.session_maker() as session:
            # TODO: remove this (is a hack)
            mapping_id = f"{user_id}-{agent_id}-{source_id}"
            session.add(AgentSourceMappingModel(id=mapping_id, user_id=user_id, agent_id=agent_id, source_id=source_id))
            session.commit()

    @enforce_types
    def list_attached_sources(self, agent_id: str) -> List[Source]:
        with self.session_maker() as session:
            results = session.query(AgentSourceMappingModel).filter(AgentSourceMappingModel.agent_id == agent_id).all()

            sources = []
            # make sure source exists
            for r in results:
                source = self.get_source(source_id=r.source_id)
                if source:
                    sources.append(source)
                else:
                    printd(f"Warning: source {r.source_id} does not exist but exists in mapping database. This should never happen.")
            return sources

    @enforce_types
    def list_attached_agents(self, source_id: str) -> List[str]:
        with self.session_maker() as session:
            results = session.query(AgentSourceMappingModel).filter(AgentSourceMappingModel.source_id == source_id).all()

            agent_ids = []
            # make sure agent exists
            for r in results:
                agent = self.get_agent(agent_id=r.agent_id)
                if agent:
                    agent_ids.append(r.agent_id)
                else:
                    printd(f"Warning: agent {r.agent_id} does not exist but exists in mapping database. This should never happen.")
            return agent_ids

    @enforce_types
    def detach_source(self, agent_id: str, source_id: str):
        with self.session_maker() as session:
            session.query(AgentSourceMappingModel).filter(
                AgentSourceMappingModel.agent_id == agent_id, AgentSourceMappingModel.source_id == source_id
            ).delete()
            session.commit()

    @enforce_types
    def create_job(self, job: Job):
        with self.session_maker() as session:
            session.add(JobModel(**vars(job)))
            session.commit()

    def delete_job(self, job_id: str):
        with self.session_maker() as session:
            session.query(JobModel).filter(JobModel.id == job_id).delete()
            session.commit()

    def get_job(self, job_id: str) -> Optional[Job]:
        with self.session_maker() as session:
            results = session.query(JobModel).filter(JobModel.id == job_id).all()
            if len(results) == 0:
                return None
            assert len(results) == 1, f"Expected 1 result, got {len(results)}"
            return results[0].to_record()

    def list_jobs(self, user_id: str) -> List[Job]:
        with self.session_maker() as session:
            results = session.query(JobModel).filter(JobModel.user_id == user_id).all()
            return [r.to_record() for r in results]

    def update_job(self, job: Job) -> Job:
        with self.session_maker() as session:
            session.query(JobModel).filter(JobModel.id == job.id).update(vars(job))
            session.commit()
        return Job

    def update_job_status(self, job_id: str, status: JobStatus):
        with self.session_maker() as session:
            session.query(JobModel).filter(JobModel.id == job_id).update({"status": status})
            if status == JobStatus.COMPLETED:
                session.query(JobModel).filter(JobModel.id == job_id).update({"completed_at": get_utc_time()})
            session.commit()
=======
    """Metadatastore acts as a bridge between the ORM and the rest of the application. Ideally it will be removed in coming PRs and
    Allow requests to handle sessions atomically (this is how FastAPI really wants things to work, and will drastically reduce the
    mucking of the ORM layer). For now, all CRUD methods are invoked here instead of the ORM layer directly.
    """
    db_session: "Session" = None

    def __init__(self, db_session: Optional["Session"] = None):
        """
        Args:
            db_session: the database session to use.
        """
        self.db_session = get_db_session()

    def create_api_key(self,
                       user_id: uuid.UUID,
                       name: Optional[str] = None,
                       actor: Optional["User"] = None) -> str:
        """Create an API key for a user
        Args:
            user_id: the user raw id as a UUID (legacy accessor)
            name: the name of the token
            actor: the user creating the API key, does not need to be the same as the user_id. will default to the user_id if not provided.
        Returns:
            api_key: the generated API key string starting with 'sk-'
        """
        token = Token(
            _user_id=actor._id or user_id,
            name=name
        ).create(self.db_session)
        return token.api_key

    def delete_api_key(self,
                       api_key: str,
                       actor: Optional["User"]=None) -> None:
        """(soft) Delete an API key from the database
        Args:
            api_key: the API key to delete
            actor: the user deleting the API key. TODO this will not be optional in the future!
        Raises:
            NotFoundError: if the API key does not exist or the user does not have access to it.
        """
        #TODO: this is a temporary shim. the long-term solution (next PR) will be to look up the token ID partial, check access, and soft delete.
        logger.info(f"User %s is deleting API key %s", actor.id, api_key)
        Token.get_by_api_key(api_key).delete(self.db_session)

    def get_api_key(self,
                    api_key: str,
                    actor: Optional["User"] = None) -> Optional[Token]:
            """legacy token lookup.
            Note: auth should remove this completely - there is no reason to look up a token without a user context.
            """
            return Token.get_by_api_key(self.db_session, api_key).to_record()

    def get_all_api_keys_for_user(self,
                                  user_id: uuid.UUID) -> List[Token]:
            """"""
            user = User.read(self.db_session, user_id)
            return [r.to_record() for r in user.tokens]

    def get_user_from_api_key(self, api_key: str) -> Optional[User]:
        """Get the user associated with a given API key"""
        return Token.get_by_api_key(self.db_session, api_key).user.to_record()

    def create_agent(self, agent: DataAgentState):
        "here is one example longhand to demonstrate the meta pattern"
        return Agent.create(self.db_session, agent.model_dump(exclude_none=True))

    def list_agents(self, user_id: uuid.UUID) -> List[DataAgentState]:
        return [a.to_record() for a in User.read(self.db_session, user_id).agents]

    def list_tools(self) -> List[DataAgentState]:
        return [a.to_record() for a in Tool.list(self.db_session)]

    def get_tool(self, name: str, user_id: uuid.UUID) -> Optional[DataAgentState]:
        return Tool.read(self.db_session, name=name).to_record()


    def __getattr__(self, name):
        """temporary metaprogramming to clean up all the getters and setters here.

        __getattr__ is always the last-ditch effort, so you can override it by declaring any method (ie `get_hamburger`) to handle the call instead.
        """
        action, raw_model_name = name.split("_",1)
        Model = globals().get(pascalize(raw_model_name).capitalize()) # gross, but nessary for now
        if Model is None:
            raise AttributeError(f"Model {raw_model_name} action {action} not found")

        def pluralize(name):
            return name if name[-1] == "s" else name + "s"

        match action:
            case "add":
                return self.getattr("_".join(["create",raw_model_name]))
            case "get":
                # this has no support for scoping, but we won't keep this pattern long
                try:
                    def get(id, user_id = None):
                        return Model.read(self.db_session, id).to_record()
                    return get
                except IndexError:
                    raise NoResultFound(f"No {raw_model_name} found with id {id}")
            case "create":
                def create(schema):
                    splatted_pydantic = schema.model_dump(exclude_none=True)
                    return Model.create(self.db_session, splatted_pydantic).to_record()
                return create
            case "update":
                def update(schema):
                    instance = Model.read(self.db_session, schema.id)
                    splatted_pydantic = schema.model_dump(exclude_none=True, exclude=["id"])
                    for k,v in splatted_pydantic.items():
                        setattr(instance, k, v)
                    instance.update(self.db_session)
                    return instance.to_record()
                return update
            case "delete":
                def delete(*args):
                # hacky temp. look up the org for the user, get all the plural (related set) for that org and delete by name
                    if user_uuid := (args[1] if len(args) > 1 else None):
                        org = User.read(self.db_session, user_uuid).organization
                        related_set = getattr(org, pluralize(raw_model_name)) or []
                        related_set.filter(name=name).scalar().delete()
                        return
                    instance = Model.read(self.db_session, args[0])
                    instance.delete(self.db_session)
                return delete
            case "list":
                # hacky temp. look up the org for the user, get all the plural (related set) for that org
                def list(*args, **kwargs):
                    if user_uuid := kwargs.get("id"):
                        org = User.read(self.db_session, user_uuid).organization
                        return [r.to_record() for r in getattr(org, pluralize(raw_model_name)) or []]
                    # TODO: this has no scoping, no pagination, and no filtering. it's a placeholder.
                    return [r.to_record() for r in Model.list(self.db_session)]
                return list
            case _:
                raise AttributeError(f"Method {name} not found")

    def update_human(self, human: Human) -> "Human":
        sql_human = HumanMemoryTemplate(**human.model_dump(exclude_none=True)).create(self.db_session)
        return sql_human.to_record()

    def update_persona(self, persona: Persona) -> "Persona":
        sql_persona = PersonaMemoryTemplate(**persona.model_dump(exclude_none=True)).create(self.db_session)
        return sql_persona.to_record()

    def get_all_users(self, cursor: Optional[uuid.UUID] = None, limit: Optional[int] = 50) -> (Optional[uuid.UUID], List[User]):
        del limit # TODO: implement pagination as part of predicate
        return None , [u.to_record() for u in User.list(self.db_session)]

    # agent source metadata
    def attach_source(self, user_id: uuid.UUID, agent_id: uuid.UUID, source_id: uuid.UUID) -> None:
        agent = Agent.read(self.db_session, agent_id)
        source = Source.read(self.db_session, source_id)
        agent.sources.append(source)

    def list_attached_sources(self, agent_id: uuid.UUID) -> List[uuid.UUID]:
        return [s._id for s in Agent.read(self.db_session, agent_id).sources]

    def list_attached_agents(self, source_id: uuid.UUID) -> List[uuid.UUID]:
        return [a._id for a in Source.read(self.db_session, source_id).agents]

    def detach_source(self, agent_id: uuid.UUID, source_id: uuid.UUID) -> None:
        agent = Agent.read(self.db_session, agent_id)
        source = Source.read(self.db_session, source_id)
        agent.sources.remove(source)

    def get_human(self, name: str, user_id: uuid.UUID) -> Optional[Human]:
        org = User.read(self.db_session, user_id)
        return org.human_memory_templates.filter(name=name).scalar()

    def get_persona(self, name: str, user_id: uuid.UUID) -> Optional[Persona]:
        org = User.read(self.db_session, user_id)
        return org.human_memory_templates.filter(name=name).scalar()

    def update_job_status(self, job_id: uuid.UUID, status: JobStatus):
        job = Job.read(self.db_session, job_id)
        job.status = status
        job.update(self.db_session)
>>>>>>> 76a0e57f
<|MERGE_RESOLUTION|>--- conflicted
+++ resolved
@@ -1,348 +1,10 @@
 """ Metadata store for user/agent/data_source information"""
-<<<<<<< HEAD
-
-import os
-import secrets
-import traceback
-=======
 from typing import TYPE_CHECKING
 import uuid
->>>>>>> 76a0e57f
 from typing import List, Optional
 from humps import pascalize
 from sqlalchemy.exc import NoResultFound
 
-<<<<<<< HEAD
-from sqlalchemy import (
-    BIGINT,
-    JSON,
-    Boolean,
-    Column,
-    DateTime,
-    Index,
-    String,
-    TypeDecorator,
-    create_engine,
-    desc,
-    func,
-)
-from sqlalchemy.exc import InterfaceError, OperationalError
-from sqlalchemy.orm import declarative_base, sessionmaker
-from sqlalchemy.sql import func
-
-from memgpt.config import MemGPTConfig
-from memgpt.schemas.agent import AgentState
-from memgpt.schemas.api_key import APIKey
-from memgpt.schemas.block import Block, Human, Persona
-from memgpt.schemas.embedding_config import EmbeddingConfig
-from memgpt.schemas.enums import JobStatus
-from memgpt.schemas.job import Job
-from memgpt.schemas.llm_config import LLMConfig
-from memgpt.schemas.memory import Memory
-from memgpt.schemas.source import Source
-from memgpt.schemas.tool import Tool
-from memgpt.schemas.user import User
-from memgpt.settings import settings
-from memgpt.utils import enforce_types, get_utc_time, printd
-
-Base = declarative_base()
-
-
-class LLMConfigColumn(TypeDecorator):
-    """Custom type for storing LLMConfig as JSON"""
-
-    impl = JSON
-    cache_ok = True
-
-    def load_dialect_impl(self, dialect):
-        return dialect.type_descriptor(JSON())
-
-    def process_bind_param(self, value, dialect):
-        if value:
-            return vars(value)
-        return value
-
-    def process_result_value(self, value, dialect):
-        if value:
-            return LLMConfig(**value)
-        return value
-
-
-class EmbeddingConfigColumn(TypeDecorator):
-    """Custom type for storing EmbeddingConfig as JSON"""
-
-    impl = JSON
-    cache_ok = True
-
-    def load_dialect_impl(self, dialect):
-        return dialect.type_descriptor(JSON())
-
-    def process_bind_param(self, value, dialect):
-        if value:
-            return vars(value)
-        return value
-
-    def process_result_value(self, value, dialect):
-        if value:
-            return EmbeddingConfig(**value)
-        return value
-
-
-class UserModel(Base):
-    __tablename__ = "users"
-    __table_args__ = {"extend_existing": True}
-
-    id = Column(String, primary_key=True)
-    name = Column(String, nullable=False)
-    created_at = Column(DateTime(timezone=True))
-
-    # TODO: what is this?
-    policies_accepted = Column(Boolean, nullable=False, default=False)
-
-    def __repr__(self) -> str:
-        return f"<User(id='{self.id}' name='{self.name}')>"
-
-    def to_record(self) -> User:
-        return User(id=self.id, name=self.name, created_at=self.created_at)
-
-
-class APIKeyModel(Base):
-    """Data model for authentication tokens. One-to-many relationship with UserModel (1 User - N tokens)."""
-
-    __tablename__ = "tokens"
-
-    id = Column(String, primary_key=True)
-    # each api key is tied to a user account (that it validates access for)
-    user_id = Column(String, nullable=False)
-    # the api key
-    key = Column(String, nullable=False)
-    # extra (optional) metadata
-    name = Column(String)
-
-    Index(__tablename__ + "_idx_user", user_id),
-    Index(__tablename__ + "_idx_key", key),
-
-    def __repr__(self) -> str:
-        return f"<APIKey(id='{self.id}', key='{self.key}', name='{self.name}')>"
-
-    def to_record(self) -> User:
-        return APIKey(
-            id=self.id,
-            user_id=self.user_id,
-            key=self.key,
-            name=self.name,
-        )
-
-
-def generate_api_key(prefix="sk-", length=51) -> str:
-    # Generate 'length // 2' bytes because each byte becomes two hex digits. Adjust length for prefix.
-    actual_length = max(length - len(prefix), 1) // 2  # Ensure at least 1 byte is generated
-    random_bytes = secrets.token_bytes(actual_length)
-    new_key = prefix + random_bytes.hex()
-    return new_key
-
-
-class AgentModel(Base):
-    """Defines data model for storing Passages (consisting of text, embedding)"""
-
-    __tablename__ = "agents"
-    __table_args__ = {"extend_existing": True}
-
-    id = Column(String, primary_key=True)
-    user_id = Column(String, nullable=False)
-    name = Column(String, nullable=False)
-    created_at = Column(DateTime(timezone=True), server_default=func.now())
-    description = Column(String)
-
-    # state (context compilation)
-    message_ids = Column(JSON)
-    memory = Column(JSON)
-    system = Column(String)
-    tools = Column(JSON)
-
-    # configs
-    llm_config = Column(LLMConfigColumn)
-    embedding_config = Column(EmbeddingConfigColumn)
-
-    # state
-    metadata_ = Column(JSON)
-
-    # tools
-    tools = Column(JSON)
-
-    Index(__tablename__ + "_idx_user", user_id),
-
-    def __repr__(self) -> str:
-        return f"<Agent(id='{self.id}', name='{self.name}')>"
-
-    def to_record(self) -> AgentState:
-        return AgentState(
-            id=self.id,
-            user_id=self.user_id,
-            name=self.name,
-            created_at=self.created_at,
-            description=self.description,
-            message_ids=self.message_ids,
-            memory=Memory.load(self.memory),  # load dictionary
-            system=self.system,
-            tools=self.tools,
-            llm_config=self.llm_config,
-            embedding_config=self.embedding_config,
-            metadata_=self.metadata_,
-        )
-
-
-class SourceModel(Base):
-    """Defines data model for storing Passages (consisting of text, embedding)"""
-
-    __tablename__ = "sources"
-    __table_args__ = {"extend_existing": True}
-
-    # Assuming passage_id is the primary key
-    # id = Column(UUID(as_uuid=True), primary_key=True, default=uuid.uuid4)
-    id = Column(String, primary_key=True)
-    user_id = Column(String, nullable=False)
-    name = Column(String, nullable=False)
-    created_at = Column(DateTime(timezone=True), server_default=func.now())
-    embedding_config = Column(EmbeddingConfigColumn)
-    description = Column(String)
-    metadata_ = Column(JSON)
-    Index(__tablename__ + "_idx_user", user_id),
-
-    # TODO: add num passages
-
-    def __repr__(self) -> str:
-        return f"<Source(passage_id='{self.id}', name='{self.name}')>"
-
-    def to_record(self) -> Source:
-        return Source(
-            id=self.id,
-            user_id=self.user_id,
-            name=self.name,
-            created_at=self.created_at,
-            embedding_config=self.embedding_config,
-            description=self.description,
-            metadata_=self.metadata_,
-        )
-
-
-class AgentSourceMappingModel(Base):
-    """Stores mapping between agent -> source"""
-
-    __tablename__ = "agent_source_mapping"
-
-    id = Column(String, primary_key=True)
-    user_id = Column(String, nullable=False)
-    agent_id = Column(String, nullable=False)
-    source_id = Column(String, nullable=False)
-    Index(__tablename__ + "_idx_user", user_id, agent_id, source_id),
-
-    def __repr__(self) -> str:
-        return f"<AgentSourceMapping(user_id='{self.user_id}', agent_id='{self.agent_id}', source_id='{self.source_id}')>"
-
-
-class BlockModel(Base):
-    __tablename__ = "block"
-    __table_args__ = {"extend_existing": True}
-
-    id = Column(String, primary_key=True, nullable=False)
-    value = Column(String, nullable=False)
-    limit = Column(BIGINT)
-    name = Column(String, nullable=False)
-    template = Column(Boolean, default=False)  # True: listed as possible human/persona
-    label = Column(String)
-    metadata_ = Column(JSON)
-    description = Column(String)
-    user_id = Column(String)
-    Index(__tablename__ + "_idx_user", user_id),
-
-    def __repr__(self) -> str:
-        return f"<Block(id='{self.id}', name='{self.name}', template='{self.template}', label='{self.label}', user_id='{self.user_id}')>"
-
-    def to_record(self) -> Block:
-        if self.label == "persona":
-            return Persona(
-                id=self.id,
-                value=self.value,
-                limit=self.limit,
-                name=self.name,
-                template=self.template,
-                label=self.label,
-                metadata_=self.metadata_,
-                description=self.description,
-                user_id=self.user_id,
-            )
-        elif self.label == "human":
-            return Human(
-                id=self.id,
-                value=self.value,
-                limit=self.limit,
-                name=self.name,
-                template=self.template,
-                label=self.label,
-                metadata_=self.metadata_,
-                description=self.description,
-                user_id=self.user_id,
-            )
-        else:
-            raise ValueError(f"Block with label {self.label} is not supported")
-
-
-class ToolModel(Base):
-    __tablename__ = "tools"
-    __table_args__ = {"extend_existing": True}
-
-    id = Column(String, primary_key=True)
-    name = Column(String, nullable=False)
-    user_id = Column(String)
-    description = Column(String)
-    source_type = Column(String)
-    source_code = Column(String)
-    json_schema = Column(JSON)
-    module = Column(String)
-    tags = Column(JSON)
-
-    def __repr__(self) -> str:
-        return f"<Tool(id='{self.id}', name='{self.name}')>"
-
-    def to_record(self) -> Tool:
-        return Tool(
-            id=self.id,
-            name=self.name,
-            user_id=self.user_id,
-            description=self.description,
-            source_type=self.source_type,
-            source_code=self.source_code,
-            json_schema=self.json_schema,
-            module=self.module,
-            tags=self.tags,
-        )
-
-
-class JobModel(Base):
-    __tablename__ = "jobs"
-    __table_args__ = {"extend_existing": True}
-
-    id = Column(String, primary_key=True)
-    user_id = Column(String)
-    status = Column(String, default=JobStatus.pending)
-    created_at = Column(DateTime(timezone=True), server_default=func.now())
-    completed_at = Column(DateTime(timezone=True), onupdate=func.now())
-    metadata_ = Column(JSON)
-
-    def __repr__(self) -> str:
-        return f"<Job(id='{self.id}', status='{self.status}')>"
-
-    def to_record(self):
-        return Job(
-            id=self.id,
-            user_id=self.user_id,
-            status=self.status,
-            created_at=self.created_at,
-            completed_at=self.completed_at,
-            metadata_=self.metadata_,
-        )
-=======
 from memgpt.log import get_logger
 from memgpt.orm.utilities import get_db_session
 from memgpt.orm.token import Token
@@ -359,7 +21,6 @@
     from sqlalchemy.orm import Session
 
 logger = get_logger(__name__)
->>>>>>> 76a0e57f
 
 from memgpt.schemas.agent import AgentState as DataAgentState
 from memgpt.orm.enums import JobStatus
@@ -378,477 +39,6 @@
 from memgpt.schemas.block import Human, Persona
 
 class MetadataStore:
-<<<<<<< HEAD
-    uri: Optional[str] = None
-
-    def __init__(self, config: MemGPTConfig):
-        # TODO: get DB URI or path
-        if config.metadata_storage_type == "postgres":
-            # construct URI from enviornment variables
-            self.uri = settings.pg_uri if settings.pg_uri else config.metadata_storage_uri
-
-        elif config.metadata_storage_type == "sqlite":
-            path = os.path.join(config.metadata_storage_path, "sqlite.db")
-            self.uri = f"sqlite:///{path}"
-        else:
-            raise ValueError(f"Invalid metadata storage type: {config.metadata_storage_type}")
-
-        # Ensure valid URI
-        assert self.uri, "Database URI is not provided or is invalid."
-
-        # Check if tables need to be created
-        self.engine = create_engine(self.uri)
-        try:
-            Base.metadata.create_all(
-                self.engine,
-                tables=[
-                    UserModel.__table__,
-                    AgentModel.__table__,
-                    SourceModel.__table__,
-                    AgentSourceMappingModel.__table__,
-                    APIKeyModel.__table__,
-                    BlockModel.__table__,
-                    ToolModel.__table__,
-                    JobModel.__table__,
-                ],
-            )
-        except (InterfaceError, OperationalError) as e:
-            traceback.print_exc()
-            if config.metadata_storage_type == "postgres":
-                raise ValueError(
-                    f"{str(e)}\n\nMemGPT failed to connect to the database at URI '{self.uri}'. "
-                    + "Please make sure you configured your storage backend correctly (https://memgpt.readme.io/docs/storage). "
-                    + "\npostgres detected: Make sure the postgres database is running (https://memgpt.readme.io/docs/storage#postgres)."
-                )
-            elif config.metadata_storage_type == "sqlite":
-                raise ValueError(
-                    f"{str(e)}\n\nMemGPT failed to connect to the database at URI '{self.uri}'. "
-                    + "Please make sure you configured your storage backend correctly (https://memgpt.readme.io/docs/storage). "
-                    + "\nsqlite detected: Make sure that the sqlite.db file exists at the URI."
-                )
-            else:
-                raise e
-        except:
-            raise
-        self.session_maker = sessionmaker(bind=self.engine)
-
-    @enforce_types
-    def create_api_key(self, user_id: str, name: str) -> APIKey:
-        """Create an API key for a user"""
-        new_api_key = generate_api_key()
-        with self.session_maker() as session:
-            if session.query(APIKeyModel).filter(APIKeyModel.key == new_api_key).count() > 0:
-                # NOTE duplicate API keys / tokens should never happen, but if it does don't allow it
-                raise ValueError(f"Token {new_api_key} already exists")
-            # TODO store the API keys as hashed
-            assert user_id and name, "User ID and name must be provided"
-            token = APIKey(user_id=user_id, key=new_api_key, name=name)
-            session.add(APIKeyModel(**vars(token)))
-            session.commit()
-        return self.get_api_key(api_key=new_api_key)
-
-    @enforce_types
-    def delete_api_key(self, api_key: str):
-        """Delete an API key from the database"""
-        with self.session_maker() as session:
-            session.query(APIKeyModel).filter(APIKeyModel.key == api_key).delete()
-            session.commit()
-
-    @enforce_types
-    def get_api_key(self, api_key: str) -> Optional[APIKey]:
-        with self.session_maker() as session:
-            results = session.query(APIKeyModel).filter(APIKeyModel.key == api_key).all()
-            if len(results) == 0:
-                return None
-            assert len(results) == 1, f"Expected 1 result, got {len(results)}"  # should only be one result
-            return results[0].to_record()
-
-    @enforce_types
-    def get_all_api_keys_for_user(self, user_id: str) -> List[APIKey]:
-        with self.session_maker() as session:
-            results = session.query(APIKeyModel).filter(APIKeyModel.user_id == user_id).all()
-            tokens = [r.to_record() for r in results]
-            return tokens
-
-    @enforce_types
-    def get_user_from_api_key(self, api_key: str) -> Optional[User]:
-        """Get the user associated with a given API key"""
-        token = self.get_api_key(api_key=api_key)
-        if token is None:
-            raise ValueError(f"Provided token does not exist")
-        else:
-            return self.get_user(user_id=token.user_id)
-
-    @enforce_types
-    def create_agent(self, agent: AgentState):
-        # insert into agent table
-        # make sure agent.name does not already exist for user user_id
-        with self.session_maker() as session:
-            if session.query(AgentModel).filter(AgentModel.name == agent.name).filter(AgentModel.user_id == agent.user_id).count() > 0:
-                raise ValueError(f"Agent with name {agent.name} already exists")
-            fields = vars(agent)
-            fields["memory"] = agent.memory.to_dict()
-            session.add(AgentModel(**fields))
-            session.commit()
-
-    @enforce_types
-    def create_source(self, source: Source):
-        with self.session_maker() as session:
-            if session.query(SourceModel).filter(SourceModel.name == source.name).filter(SourceModel.user_id == source.user_id).count() > 0:
-                raise ValueError(f"Source with name {source.name} already exists for user {source.user_id}")
-            session.add(SourceModel(**vars(source)))
-            session.commit()
-
-    @enforce_types
-    def create_user(self, user: User):
-        with self.session_maker() as session:
-            if session.query(UserModel).filter(UserModel.id == user.id).count() > 0:
-                raise ValueError(f"User with id {user.id} already exists")
-            session.add(UserModel(**vars(user)))
-            session.commit()
-
-    @enforce_types
-    def create_block(self, block: Block):
-        with self.session_maker() as session:
-            # TODO: fix?
-            # we are only validating that more than one template block
-            # with a given name doesn't exist.
-            if (
-                session.query(BlockModel)
-                .filter(BlockModel.name == block.name)
-                .filter(BlockModel.user_id == block.user_id)
-                .filter(BlockModel.template == True)
-                .filter(BlockModel.label == block.label)
-                .count()
-                > 0
-            ):
-
-                raise ValueError(f"Block with name {block.name} already exists")
-            session.add(BlockModel(**vars(block)))
-            session.commit()
-
-    @enforce_types
-    def create_tool(self, tool: Tool):
-        with self.session_maker() as session:
-            if self.get_tool(tool_name=tool.name, user_id=tool.user_id) is not None:
-                raise ValueError(f"Tool with name {tool.name} already exists")
-            session.add(ToolModel(**vars(tool)))
-            session.commit()
-
-    @enforce_types
-    def update_agent(self, agent: AgentState):
-        with self.session_maker() as session:
-            fields = vars(agent)
-            if isinstance(agent.memory, Memory):  # TODO: this is nasty but this whole class will soon be removed so whatever
-                fields["memory"] = agent.memory.to_dict()
-            session.query(AgentModel).filter(AgentModel.id == agent.id).update(fields)
-            session.commit()
-
-    @enforce_types
-    def update_user(self, user: User):
-        with self.session_maker() as session:
-            session.query(UserModel).filter(UserModel.id == user.id).update(vars(user))
-            session.commit()
-
-    @enforce_types
-    def update_source(self, source: Source):
-        with self.session_maker() as session:
-            session.query(SourceModel).filter(SourceModel.id == source.id).update(vars(source))
-            session.commit()
-
-    @enforce_types
-    def update_block(self, block: Block):
-        with self.session_maker() as session:
-            session.query(BlockModel).filter(BlockModel.id == block.id).update(vars(block))
-            session.commit()
-
-    @enforce_types
-    def update_or_create_block(self, block: Block):
-        with self.session_maker() as session:
-            existing_block = session.query(BlockModel).filter(BlockModel.id == block.id).first()
-            if existing_block:
-                session.query(BlockModel).filter(BlockModel.id == block.id).update(vars(block))
-            else:
-                session.add(BlockModel(**vars(block)))
-            session.commit()
-
-    @enforce_types
-    def update_tool(self, tool: Tool):
-        with self.session_maker() as session:
-            session.query(ToolModel).filter(ToolModel.id == tool.id).update(vars(tool))
-            session.commit()
-
-    @enforce_types
-    def delete_tool(self, tool_id: str):
-        with self.session_maker() as session:
-            session.query(ToolModel).filter(ToolModel.id == tool_id).delete()
-            session.commit()
-
-    @enforce_types
-    def delete_block(self, block_id: str):
-        with self.session_maker() as session:
-            session.query(BlockModel).filter(BlockModel.id == block_id).delete()
-            session.commit()
-
-    @enforce_types
-    def delete_agent(self, agent_id: str):
-        with self.session_maker() as session:
-
-            # delete agents
-            session.query(AgentModel).filter(AgentModel.id == agent_id).delete()
-
-            # delete mappings
-            session.query(AgentSourceMappingModel).filter(AgentSourceMappingModel.agent_id == agent_id).delete()
-
-            session.commit()
-
-    @enforce_types
-    def delete_source(self, source_id: str):
-        with self.session_maker() as session:
-            # delete from sources table
-            session.query(SourceModel).filter(SourceModel.id == source_id).delete()
-
-            # delete any mappings
-            session.query(AgentSourceMappingModel).filter(AgentSourceMappingModel.source_id == source_id).delete()
-
-            session.commit()
-
-    @enforce_types
-    def delete_user(self, user_id: str):
-        with self.session_maker() as session:
-            # delete from users table
-            session.query(UserModel).filter(UserModel.id == user_id).delete()
-
-            # delete associated agents
-            session.query(AgentModel).filter(AgentModel.user_id == user_id).delete()
-
-            # delete associated sources
-            session.query(SourceModel).filter(SourceModel.user_id == user_id).delete()
-
-            # delete associated mappings
-            session.query(AgentSourceMappingModel).filter(AgentSourceMappingModel.user_id == user_id).delete()
-
-            session.commit()
-
-    @enforce_types
-    # def list_tools(self, user_id: str) -> List[ToolModel]: # TODO: add when users can creat tools
-    def list_tools(self, user_id: Optional[str] = None) -> List[ToolModel]:
-        with self.session_maker() as session:
-            results = session.query(ToolModel).filter(ToolModel.user_id == None).all()
-            if user_id:
-                results += session.query(ToolModel).filter(ToolModel.user_id == user_id).all()
-            res = [r.to_record() for r in results]
-            return res
-
-    @enforce_types
-    def list_agents(self, user_id: str) -> List[AgentState]:
-        with self.session_maker() as session:
-            results = session.query(AgentModel).filter(AgentModel.user_id == user_id).all()
-            return [r.to_record() for r in results]
-
-    @enforce_types
-    def list_sources(self, user_id: str) -> List[Source]:
-        with self.session_maker() as session:
-            results = session.query(SourceModel).filter(SourceModel.user_id == user_id).all()
-            return [r.to_record() for r in results]
-
-    @enforce_types
-    def get_agent(
-        self, agent_id: Optional[str] = None, agent_name: Optional[str] = None, user_id: Optional[str] = None
-    ) -> Optional[AgentState]:
-        with self.session_maker() as session:
-            if agent_id:
-                results = session.query(AgentModel).filter(AgentModel.id == agent_id).all()
-            else:
-                assert agent_name is not None and user_id is not None, "Must provide either agent_id or agent_name"
-                results = session.query(AgentModel).filter(AgentModel.name == agent_name).filter(AgentModel.user_id == user_id).all()
-
-            if len(results) == 0:
-                return None
-            assert len(results) == 1, f"Expected 1 result, got {len(results)}"  # should only be one result
-            return results[0].to_record()
-
-    @enforce_types
-    def get_user(self, user_id: str) -> Optional[User]:
-        with self.session_maker() as session:
-            results = session.query(UserModel).filter(UserModel.id == user_id).all()
-            if len(results) == 0:
-                return None
-            assert len(results) == 1, f"Expected 1 result, got {len(results)}"
-            return results[0].to_record()
-
-    @enforce_types
-    def get_all_users(self, cursor: Optional[str] = None, limit: Optional[int] = 50):
-        with self.session_maker() as session:
-            query = session.query(UserModel).order_by(desc(UserModel.id))
-            if cursor:
-                query = query.filter(UserModel.id < cursor)
-            results = query.limit(limit).all()
-            if not results:
-                return None, []
-            user_records = [r.to_record() for r in results]
-            next_cursor = user_records[-1].id
-            assert isinstance(next_cursor, str)
-
-            return next_cursor, user_records
-
-    @enforce_types
-    def get_source(
-        self, source_id: Optional[str] = None, user_id: Optional[str] = None, source_name: Optional[str] = None
-    ) -> Optional[Source]:
-        with self.session_maker() as session:
-            if source_id:
-                results = session.query(SourceModel).filter(SourceModel.id == source_id).all()
-            else:
-                assert user_id is not None and source_name is not None
-                results = session.query(SourceModel).filter(SourceModel.name == source_name).filter(SourceModel.user_id == user_id).all()
-            if len(results) == 0:
-                return None
-            assert len(results) == 1, f"Expected 1 result, got {len(results)}"
-            return results[0].to_record()
-
-    @enforce_types
-    def get_tool(
-        self, tool_name: Optional[str] = None, tool_id: Optional[str] = None, user_id: Optional[str] = None
-    ) -> Optional[ToolModel]:
-        with self.session_maker() as session:
-            if tool_id:
-                results = session.query(ToolModel).filter(ToolModel.id == tool_id).all()
-            else:
-                assert tool_name is not None
-                results = session.query(ToolModel).filter(ToolModel.name == tool_name).filter(ToolModel.user_id == None).all()
-                if user_id:
-                    results += session.query(ToolModel).filter(ToolModel.name == tool_name).filter(ToolModel.user_id == user_id).all()
-            if len(results) == 0:
-                return None
-            assert len(results) == 1, f"Expected 1 result, got {len(results)}"
-            return results[0].to_record()
-
-    @enforce_types
-    def get_block(self, block_id: str) -> Optional[Block]:
-        with self.session_maker() as session:
-            results = session.query(BlockModel).filter(BlockModel.id == block_id).all()
-            if len(results) == 0:
-                return None
-            assert len(results) == 1, f"Expected 1 result, got {len(results)}"
-            return results[0].to_record()
-
-    @enforce_types
-    def get_blocks(
-        self,
-        user_id: Optional[str],
-        label: Optional[str] = None,
-        template: bool = True,
-        name: Optional[str] = None,
-        id: Optional[str] = None,
-    ) -> List[Block]:
-        """List available blocks"""
-        with self.session_maker() as session:
-            query = session.query(BlockModel).filter(BlockModel.template == template)
-
-            if user_id:
-                query = query.filter(BlockModel.user_id == user_id)
-
-            if label:
-                query = query.filter(BlockModel.label == label)
-
-            if name:
-                query = query.filter(BlockModel.name == name)
-
-            if id:
-                query = query.filter(BlockModel.id == id)
-
-            results = query.all()
-
-            if len(results) == 0:
-                return None
-
-            return [r.to_record() for r in results]
-
-    # agent source metadata
-    @enforce_types
-    def attach_source(self, user_id: str, agent_id: str, source_id: str):
-        with self.session_maker() as session:
-            # TODO: remove this (is a hack)
-            mapping_id = f"{user_id}-{agent_id}-{source_id}"
-            session.add(AgentSourceMappingModel(id=mapping_id, user_id=user_id, agent_id=agent_id, source_id=source_id))
-            session.commit()
-
-    @enforce_types
-    def list_attached_sources(self, agent_id: str) -> List[Source]:
-        with self.session_maker() as session:
-            results = session.query(AgentSourceMappingModel).filter(AgentSourceMappingModel.agent_id == agent_id).all()
-
-            sources = []
-            # make sure source exists
-            for r in results:
-                source = self.get_source(source_id=r.source_id)
-                if source:
-                    sources.append(source)
-                else:
-                    printd(f"Warning: source {r.source_id} does not exist but exists in mapping database. This should never happen.")
-            return sources
-
-    @enforce_types
-    def list_attached_agents(self, source_id: str) -> List[str]:
-        with self.session_maker() as session:
-            results = session.query(AgentSourceMappingModel).filter(AgentSourceMappingModel.source_id == source_id).all()
-
-            agent_ids = []
-            # make sure agent exists
-            for r in results:
-                agent = self.get_agent(agent_id=r.agent_id)
-                if agent:
-                    agent_ids.append(r.agent_id)
-                else:
-                    printd(f"Warning: agent {r.agent_id} does not exist but exists in mapping database. This should never happen.")
-            return agent_ids
-
-    @enforce_types
-    def detach_source(self, agent_id: str, source_id: str):
-        with self.session_maker() as session:
-            session.query(AgentSourceMappingModel).filter(
-                AgentSourceMappingModel.agent_id == agent_id, AgentSourceMappingModel.source_id == source_id
-            ).delete()
-            session.commit()
-
-    @enforce_types
-    def create_job(self, job: Job):
-        with self.session_maker() as session:
-            session.add(JobModel(**vars(job)))
-            session.commit()
-
-    def delete_job(self, job_id: str):
-        with self.session_maker() as session:
-            session.query(JobModel).filter(JobModel.id == job_id).delete()
-            session.commit()
-
-    def get_job(self, job_id: str) -> Optional[Job]:
-        with self.session_maker() as session:
-            results = session.query(JobModel).filter(JobModel.id == job_id).all()
-            if len(results) == 0:
-                return None
-            assert len(results) == 1, f"Expected 1 result, got {len(results)}"
-            return results[0].to_record()
-
-    def list_jobs(self, user_id: str) -> List[Job]:
-        with self.session_maker() as session:
-            results = session.query(JobModel).filter(JobModel.user_id == user_id).all()
-            return [r.to_record() for r in results]
-
-    def update_job(self, job: Job) -> Job:
-        with self.session_maker() as session:
-            session.query(JobModel).filter(JobModel.id == job.id).update(vars(job))
-            session.commit()
-        return Job
-
-    def update_job_status(self, job_id: str, status: JobStatus):
-        with self.session_maker() as session:
-            session.query(JobModel).filter(JobModel.id == job_id).update({"status": status})
-            if status == JobStatus.COMPLETED:
-                session.query(JobModel).filter(JobModel.id == job_id).update({"completed_at": get_utc_time()})
-            session.commit()
-=======
     """Metadatastore acts as a bridge between the ORM and the rest of the application. Ideally it will be removed in coming PRs and
     Allow requests to handle sessions atomically (this is how FastAPI really wants things to work, and will drastically reduce the
     mucking of the ORM layer). For now, all CRUD methods are invoked here instead of the ORM layer directly.
@@ -1027,5 +217,4 @@
     def update_job_status(self, job_id: uuid.UUID, status: JobStatus):
         job = Job.read(self.db_session, job_id)
         job.status = status
-        job.update(self.db_session)
->>>>>>> 76a0e57f
+        job.update(self.db_session)