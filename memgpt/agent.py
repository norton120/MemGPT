--- conflicted
+++ resolved
@@ -1203,11 +1203,8 @@
     NOTE: we are assuming agent.update_state has already been called.
     """
 
-<<<<<<< HEAD
-=======
     print("SAVE AGENT MEMORY", agent.agent_state.memory.to_dict().values())
 
->>>>>>> 76a0e57f
     for block_dict in agent.memory.to_dict().values():
         # TODO: block creation should happen in one place to enforce these sort of constraints consistently.
         if block_dict.get("user_id", None) is None:
