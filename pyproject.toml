--- conflicted
+++ resolved
@@ -62,13 +62,10 @@
 httpx-sse = "^0.4.0"
 isort = { version = "^5.13.2", optional = true }
 llama-index-embeddings-ollama = {version = "^0.1.2", optional = true}
-<<<<<<< HEAD
 protobuf = "3.20.0"
 alembic = "^1.13.2"
 pyhumps = "^3.8.0"
-=======
 crewai = {extras = ["tools"], version = "^0.41.1"}
->>>>>>> 6bb0d81f
 
 [tool.poetry.extras]
 local = ["llama-index-embeddings-huggingface"]
