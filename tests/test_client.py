import pytest
from faker import Faker

<<<<<<< HEAD
from memgpt.settings import settings
=======
from memgpt import Admin, create_client
from memgpt.constants import DEFAULT_PRESET
from memgpt.schemas.enums import JobStatus
>>>>>>> 9acf9318
from memgpt.schemas.message import Message
from memgpt.schemas.usage import MemGPTUsageStatistics

faker = Faker()

test_agent_name = "TestAgent"

# Fixture for test agent
@pytest.fixture
async def agent(client):
    agent_state = await client.create_agent(name=test_agent_name)
    print("AGENT ID", agent_state.id)
    yield agent_state

    # delete agent
    client.delete_agent(agent_state.id)

class TestClientAgent:
    """CRUD for agents via the client"""

    async def test_create_agent(self, client):
        expected_agent_name = faker.name()
        assert not await client.agent_exists(agent_name=expected_agent_name)
        created_agent_state = await client.create_agent(name=expected_agent_name)
        assert await client.agent_exists(agent_name=expected_agent_name)
        assert created_agent_state.name == expected_agent_name

    def test_rename_agent(self):
        new_name = faker.name()


    def test_agent(client, agent):

        # test client.rename_agent
        new_name = "RenamedTestAgent"
        client.rename_agent(agent_id=agent.id, new_name=new_name)
        renamed_agent = client.get_agent(agent_id=agent.id)
        assert renamed_agent.name == new_name, "Agent renaming failed"

        # test client.delete_agent and client.agent_exists
        delete_agent = client.create_agent(name="DeleteTestAgent")
        assert client.agent_exists(agent_id=delete_agent.id), "Agent creation failed"
        client.delete_agent(agent_id=delete_agent.id)
        assert client.agent_exists(agent_id=delete_agent.id) == False, "Agent deletion failed"


    def test_memory(client, agent):
        # _reset_config()

<<<<<<< HEAD
        memory_response = client.get_in_context_memory(agent_id=agent.id)
        print("MEMORY", memory_response)
=======
    memory_response = client.get_in_context_memory(agent_id=agent.id)
    print("MEMORY", memory_response.compile())
>>>>>>> 9acf9318

        updated_memory = {"human": "Updated human memory", "persona": "Updated persona memory"}
        client.update_in_context_memory(agent_id=agent.id, section="human", value=updated_memory["human"])
        client.update_in_context_memory(agent_id=agent.id, section="persona", value=updated_memory["persona"])
        updated_memory_response = client.get_in_context_memory(agent_id=agent.id)
        assert (
            updated_memory_response.get_block("human").value == updated_memory["human"]
            and updated_memory_response.get_block("persona").value == updated_memory["persona"]
        ), "Memory update failed"


    def test_agent_interactions(client, agent):
        # _reset_config()

        message = "Hello, agent!"
        print("Sending message", message)
        response = client.user_message(agent_id=agent.id, message=message)
        print("Response", response)
        assert isinstance(response.usage, MemGPTUsageStatistics)
        assert response.usage.step_count == 1
        assert response.usage.total_tokens > 0
        assert response.usage.completion_tokens > 0
        assert isinstance(response.messages[0], Message)
        print(response.messages)

        # TODO: add streaming tests


    def test_archival_memory(client, agent):
        # _reset_config()

        memory_content = "Archival memory content"
        insert_response = client.insert_archival_memory(agent_id=agent.id, memory=memory_content)[0]
        print("Inserted memory", insert_response.text, insert_response.id)
        assert insert_response, "Inserting archival memory failed"

        archival_memory_response = client.get_archival_memory(agent_id=agent.id, limit=1)
        archival_memories = [memory.text for memory in archival_memory_response]
        assert memory_content in archival_memories, f"Retrieving archival memory failed: {archival_memories}"

        memory_id_to_delete = archival_memory_response[0].id
        client.delete_archival_memory(agent_id=agent.id, memory_id=memory_id_to_delete)

        # add archival memory
        memory_str = "I love chats"
        passage = client.insert_archival_memory(agent.id, memory=memory_str)[0]

        # list archival memory
        passages = client.get_archival_memory(agent.id)
        assert passage.text in [p.text for p in passages], f"Missing passage {passage.text} in {passages}"

        # get archival memory summary
        archival_summary = client.get_archival_memory_summary(agent.id)
        assert archival_summary.size == 1, f"Archival memory summary size is {archival_summary.size}"

        # delete archival memory
        client.delete_archival_memory(agent.id, passage.id)

        # TODO: check deletion
        client.get_archival_memory(agent.id)


<<<<<<< HEAD
    def test_messages(client, agent):
        # _reset_config()
=======
def test_core_memory(client, agent):
    response = client.send_message(agent_id=agent.id, message="Update your core memory to remember that my name is Timber!", role="user")
    print("Response", response)

    memory = client.get_in_context_memory(agent_id=agent.id)
    assert "Timber" in memory.get_block("human").value, f"Updating core memory failed: {memory.get_block('human').value}"


def test_messages(client, agent):
    # _reset_config()
>>>>>>> 9acf9318

        send_message_response = client.send_message(agent_id=agent.id, message="Test message", role="user")
        assert send_message_response, "Sending message failed"

        messages_response = client.get_messages(agent_id=agent.id, limit=1)
        assert len(messages_response) > 0, "Retrieving messages failed"


    def test_humans_personas(client, agent):
        # _reset_config()

        humans_response = client.list_humans()
        print("HUMANS", humans_response)

        personas_response = client.list_personas()
        print("PERSONAS", personas_response)

        persona_name = "TestPersona"
        persona_id = client.get_persona_id(persona_name)
        if persona_id:
            client.delete_persona(persona_id)
        persona = client.create_persona(name=persona_name, text="Persona text")
        assert persona.name == persona_name
        assert persona.value == "Persona text", "Creating persona failed"

        human_name = "TestHuman"
        human_id = client.get_human_id(human_name)
        if human_id:
            client.delete_human(human_id)
        human = client.create_human(name=human_name, text="Human text")
        assert human.name == human_name
        assert human.value == "Human text", "Creating human failed"


        # def test_tools(client, agent):
        #    tools_response = client.list_tools()
        #    print("TOOLS", tools_response)
        #
        #    tool_name = "TestTool"
        #    tool_response = client.create_tool(name=tool_name, source_code="print('Hello World')", source_type="python")
        #    assert tool_response, "Creating tool failed"


    def test_config(client, agent):
        # _reset_config()

        models_response = client.list_models()
        print("MODELS", models_response)

        embeddings_response = client.list_embedding_models()
        print("EMBEDDINGS", embeddings_response)

        # TODO: add back
        # config_response = client.get_config()
        # TODO: ensure config is the same as the one in the server
        # print("CONFIG", config_response)


    def test_sources(client, agent):
        # _reset_config()

<<<<<<< HEAD
        if not hasattr(client, "base_url"):
            pytest.skip("Skipping test_sources because base_url is None")
=======
    # clear sources
    for source in client.list_sources():
        client.delete_source(source.id)
>>>>>>> 9acf9318

        # list sources
        sources = client.list_sources()
        print("listed sources", sources)
        assert len(sources) == 0

        # create a source
        source = client.create_source(name="test_source")

        # list sources
        sources = client.list_sources()
        print("listed sources", sources)
        assert len(sources) == 1

        # TODO: add back?
        assert sources[0].metadata_["num_passages"] == 0
        assert sources[0].metadata_["num_documents"] == 0

        # update the source
        original_id = source.id
        original_name = source.name
        new_name = original_name + "_new"
        client.update_source(source_id=source.id, name=new_name)

        # get the source name (check that it's been updated)
        source = client.get_source(source_id=source.id)
        assert source.name == new_name
        assert source.id == original_id

        # get the source id (make sure that it's the same)
        assert str(original_id) == client.get_source_id(source_name=new_name)

        # check agent archival memory size
        archival_memories = client.get_archival_memory(agent_id=agent.id)
        print(archival_memories)
        assert len(archival_memories) == 0

<<<<<<< HEAD
        # load a file into a source
        filename = "CONTRIBUTING.md"
        upload_job = client.load_file_into_source(filename=filename, source_id=source.id)
        print("Upload job", upload_job, upload_job.status, upload_job.metadata_)

        # TODO: make sure things run in the right order
        archival_memories = client.get_archival_memory(agent_id=agent.id)
        assert len(archival_memories) == 0

        # attach a source
        client.attach_source_to_agent(source_id=source.id, agent_id=agent.id)

        # list archival memory
        archival_memories = client.get_archival_memory(agent_id=agent.id)
        # print(archival_memories)
        assert len(archival_memories) == 20 or len(archival_memories) == 21

        # check number of passages
        sources = client.list_sources()
        assert sources.sources[0].metadata_["num_passages"] > 0
        assert sources.sources[0].metadata_["num_documents"] == 0  # TODO: fix this once document store added
        print(sources)
=======
    # load a file into a source (non-blocking job)
    filename = "tests/data/memgpt_paper.pdf"
    upload_job = client.load_file_into_source(filename=filename, source_id=source.id, blocking=False)
    print("Upload job", upload_job, upload_job.status, upload_job.metadata_)

    # view active jobs
    active_jobs = client.list_active_jobs()
    jobs = client.list_jobs()
    print(jobs)
    assert upload_job.id in [j.id for j in jobs]
    assert len(active_jobs) == 1

    # wait for job to finish (with timeout)
    timeout = 60
    start_time = time.time()
    while True:
        status = client.get_job(upload_job.id).status
        print(status)
        if status == JobStatus.completed:
            break
        time.sleep(1)
        if time.time() - start_time > timeout:
            raise ValueError("Job did not finish in time")
    job = client.get_job(upload_job.id)
    created_passages = job.metadata_["num_passages"]

    # TODO: add test for blocking job

    # TODO: make sure things run in the right order
    archival_memories = client.get_archival_memory(agent_id=agent.id)
    assert len(archival_memories) == 0

    # attach a source
    client.attach_source_to_agent(source_id=source.id, agent_id=agent.id)

    # list attached sources
    attached_sources = client.list_attached_sources(agent_id=agent.id)
    print("attached sources", attached_sources)
    assert source.id in [s.id for s in attached_sources], f"Attached sources: {attached_sources}"

    # list archival memory
    archival_memories = client.get_archival_memory(agent_id=agent.id)
    # print(archival_memories)
    assert len(archival_memories) == created_passages

    # check number of passages
    sources = client.list_sources()
    # TODO: add back?
    # assert sources.sources[0].metadata_["num_passages"] > 0
    # assert sources.sources[0].metadata_["num_documents"] == 0  # TODO: fix this once document store added
    print(sources)
>>>>>>> 9acf9318

        # detach the source
        # TODO: add when implemented
        # client.detach_source(source.name, agent.id)

        # delete the source
        client.delete_source(source.id)<|MERGE_RESOLUTION|>--- conflicted
+++ resolved
@@ -1,13 +1,10 @@
 import pytest
 from faker import Faker
 
-<<<<<<< HEAD
 from memgpt.settings import settings
-=======
 from memgpt import Admin, create_client
 from memgpt.constants import DEFAULT_PRESET
 from memgpt.schemas.enums import JobStatus
->>>>>>> 9acf9318
 from memgpt.schemas.message import Message
 from memgpt.schemas.usage import MemGPTUsageStatistics
 
@@ -57,13 +54,8 @@
     def test_memory(client, agent):
         # _reset_config()
 
-<<<<<<< HEAD
         memory_response = client.get_in_context_memory(agent_id=agent.id)
         print("MEMORY", memory_response)
-=======
-    memory_response = client.get_in_context_memory(agent_id=agent.id)
-    print("MEMORY", memory_response.compile())
->>>>>>> 9acf9318
 
         updated_memory = {"human": "Updated human memory", "persona": "Updated persona memory"}
         client.update_in_context_memory(agent_id=agent.id, section="human", value=updated_memory["human"])
@@ -92,55 +84,50 @@
         # TODO: add streaming tests
 
 
-    def test_archival_memory(client, agent):
-        # _reset_config()
-
-        memory_content = "Archival memory content"
-        insert_response = client.insert_archival_memory(agent_id=agent.id, memory=memory_content)[0]
-        print("Inserted memory", insert_response.text, insert_response.id)
-        assert insert_response, "Inserting archival memory failed"
-
-        archival_memory_response = client.get_archival_memory(agent_id=agent.id, limit=1)
-        archival_memories = [memory.text for memory in archival_memory_response]
-        assert memory_content in archival_memories, f"Retrieving archival memory failed: {archival_memories}"
-
-        memory_id_to_delete = archival_memory_response[0].id
-        client.delete_archival_memory(agent_id=agent.id, memory_id=memory_id_to_delete)
-
-        # add archival memory
-        memory_str = "I love chats"
-        passage = client.insert_archival_memory(agent.id, memory=memory_str)[0]
-
-        # list archival memory
-        passages = client.get_archival_memory(agent.id)
-        assert passage.text in [p.text for p in passages], f"Missing passage {passage.text} in {passages}"
-
-        # get archival memory summary
-        archival_summary = client.get_archival_memory_summary(agent.id)
-        assert archival_summary.size == 1, f"Archival memory summary size is {archival_summary.size}"
-
-        # delete archival memory
-        client.delete_archival_memory(agent.id, passage.id)
-
-        # TODO: check deletion
-        client.get_archival_memory(agent.id)
-
-
-<<<<<<< HEAD
+    def test_core_memory(client, agent):
+        response = client.send_message(agent_id=agent.id, message="Update your core memory to remember that my name is Timber!", role="user")
+        print("Response", response)
+
+        memory = client.get_in_context_memory(agent_id=agent.id)
+        assert "Timber" in memory.get_block("human").value, f"Updating core memory failed: {memory.get_block('human').value}"
+
+
     def test_messages(client, agent):
         # _reset_config()
-=======
-def test_core_memory(client, agent):
-    response = client.send_message(agent_id=agent.id, message="Update your core memory to remember that my name is Timber!", role="user")
-    print("Response", response)
-
-    memory = client.get_in_context_memory(agent_id=agent.id)
-    assert "Timber" in memory.get_block("human").value, f"Updating core memory failed: {memory.get_block('human').value}"
-
-
-def test_messages(client, agent):
-    # _reset_config()
->>>>>>> 9acf9318
+
+            memory_content = "Archival memory content"
+            insert_response = client.insert_archival_memory(agent_id=agent.id, memory=memory_content)[0]
+            print("Inserted memory", insert_response.text, insert_response.id)
+            assert insert_response, "Inserting archival memory failed"
+
+            archival_memory_response = client.get_archival_memory(agent_id=agent.id, limit=1)
+            archival_memories = [memory.text for memory in archival_memory_response]
+            assert memory_content in archival_memories, f"Retrieving archival memory failed: {archival_memories}"
+
+            memory_id_to_delete = archival_memory_response[0].id
+            client.delete_archival_memory(agent_id=agent.id, memory_id=memory_id_to_delete)
+
+            # add archival memory
+            memory_str = "I love chats"
+            passage = client.insert_archival_memory(agent.id, memory=memory_str)[0]
+
+            # list archival memory
+            passages = client.get_archival_memory(agent.id)
+            assert passage.text in [p.text for p in passages], f"Missing passage {passage.text} in {passages}"
+
+            # get archival memory summary
+            archival_summary = client.get_archival_memory_summary(agent.id)
+            assert archival_summary.size == 1, f"Archival memory summary size is {archival_summary.size}"
+
+            # delete archival memory
+            client.delete_archival_memory(agent.id, passage.id)
+
+            # TODO: check deletion
+            client.get_archival_memory(agent.id)
+
+
+    def test_messages(client, agent):
+        # _reset_config()
 
         send_message_response = client.send_message(agent_id=agent.id, message="Test message", role="user")
         assert send_message_response, "Sending message failed"
@@ -202,14 +189,8 @@
     def test_sources(client, agent):
         # _reset_config()
 
-<<<<<<< HEAD
         if not hasattr(client, "base_url"):
             pytest.skip("Skipping test_sources because base_url is None")
-=======
-    # clear sources
-    for source in client.list_sources():
-        client.delete_source(source.id)
->>>>>>> 9acf9318
 
         # list sources
         sources = client.list_sources()
@@ -247,7 +228,6 @@
         print(archival_memories)
         assert len(archival_memories) == 0
 
-<<<<<<< HEAD
         # load a file into a source
         filename = "CONTRIBUTING.md"
         upload_job = client.load_file_into_source(filename=filename, source_id=source.id)
@@ -270,59 +250,6 @@
         assert sources.sources[0].metadata_["num_passages"] > 0
         assert sources.sources[0].metadata_["num_documents"] == 0  # TODO: fix this once document store added
         print(sources)
-=======
-    # load a file into a source (non-blocking job)
-    filename = "tests/data/memgpt_paper.pdf"
-    upload_job = client.load_file_into_source(filename=filename, source_id=source.id, blocking=False)
-    print("Upload job", upload_job, upload_job.status, upload_job.metadata_)
-
-    # view active jobs
-    active_jobs = client.list_active_jobs()
-    jobs = client.list_jobs()
-    print(jobs)
-    assert upload_job.id in [j.id for j in jobs]
-    assert len(active_jobs) == 1
-
-    # wait for job to finish (with timeout)
-    timeout = 60
-    start_time = time.time()
-    while True:
-        status = client.get_job(upload_job.id).status
-        print(status)
-        if status == JobStatus.completed:
-            break
-        time.sleep(1)
-        if time.time() - start_time > timeout:
-            raise ValueError("Job did not finish in time")
-    job = client.get_job(upload_job.id)
-    created_passages = job.metadata_["num_passages"]
-
-    # TODO: add test for blocking job
-
-    # TODO: make sure things run in the right order
-    archival_memories = client.get_archival_memory(agent_id=agent.id)
-    assert len(archival_memories) == 0
-
-    # attach a source
-    client.attach_source_to_agent(source_id=source.id, agent_id=agent.id)
-
-    # list attached sources
-    attached_sources = client.list_attached_sources(agent_id=agent.id)
-    print("attached sources", attached_sources)
-    assert source.id in [s.id for s in attached_sources], f"Attached sources: {attached_sources}"
-
-    # list archival memory
-    archival_memories = client.get_archival_memory(agent_id=agent.id)
-    # print(archival_memories)
-    assert len(archival_memories) == created_passages
-
-    # check number of passages
-    sources = client.list_sources()
-    # TODO: add back?
-    # assert sources.sources[0].metadata_["num_passages"] > 0
-    # assert sources.sources[0].metadata_["num_documents"] == 0  # TODO: fix this once document store added
-    print(sources)
->>>>>>> 9acf9318
 
         # detach the source
         # TODO: add when implemented
